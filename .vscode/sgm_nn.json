{
    "type": "object",
    "properties": {
        "trainer": {
            "type": "object",
            "properties": {},
            "description": "Please refer to build_model() function in hyper:train:bin for configuring help."
        },
        "encoder": {
            "type": "object",
            "properties": {
                "type": {
                    "type": "string",
                    "examples": [
                        "AbsEncoder",
                        "BLSTMN",
                        "ConformerLSTM",
                        "ConformerNet",
                        "EmbeddingEncoder",
                        "LSTM",
                        "LSTMrowCONV",
                        "TDNN_LSTM",
                        "TDNN_NAS",
                        "VGGLSTM",
                        "Wav2Vec2Encoder"
                    ]
                }
            },
            "description": "Configuration of Transducer transcription network / encoder.",
            "required": [
                "type",
                "kwargs"
            ],
            "allOf": [
                {
                    "if": {
                        "properties": {
                            "type": {
                                "const": "AbsEncoder"
                            }
                        }
                    },
                    "then": {
                        "properties": {
                            "kwargs": {
                                "type": "object",
                                "properties": {
                                    "with_head": {
                                        "type": "boolean",
                                        "default": true
                                    },
                                    "num_classes": {
                                        "type": "number",
                                        "default": -1
                                    },
<<<<<<< HEAD
                                    "n_hid": {
=======
                                    "dim_last_hid": {
>>>>>>> 6cbd7ef2
                                        "type": "number",
                                        "default": -1
                                    }
                                }
                            }
                        }
                    }
                },
                {
                    "if": {
                        "properties": {
                            "type": {
                                "const": "BLSTMN"
                            }
                        }
                    },
                    "then": {
                        "properties": {
                            "kwargs": {
                                "type": "object",
                                "properties": {
                                    "idim": {
                                        "type": "number"
                                    },
                                    "hdim": {
                                        "type": "number"
                                    },
                                    "n_layers": {
                                        "type": "number"
                                    },
                                    "dropout": {
                                        "type": "number"
                                    },
                                    "num_classes": {
                                        "type": "number",
                                        "default": -1
                                    },
                                    "with_head": {
                                        "type": "boolean",
                                        "default": true
                                    }
                                }
                            }
                        }
                    }
                },
                {
                    "if": {
                        "properties": {
                            "type": {
                                "const": "ConformerLSTM"
                            }
                        }
                    },
                    "then": {
                        "properties": {
                            "kwargs": {
                                "type": "object",
                                "properties": {
                                    "hdim_lstm": {
                                        "type": "number"
                                    },
                                    "num_lstm_layers": {
                                        "type": "number"
                                    },
                                    "dropout_lstm": {
                                        "type": "number"
                                    },
                                    "bidirectional": {
                                        "type": "boolean",
                                        "default": false
                                    },
                                    "proj_size": {
                                        "type": "number",
                                        "default": 0
                                    }
                                }
                            }
                        }
                    }
                },
                {
                    "if": {
                        "properties": {
                            "type": {
                                "const": "ConformerNet"
                            }
                        }
                    },
                    "then": {
                        "properties": {
                            "kwargs": {
                                "type": "object",
                                "properties": {
                                    "num_cells": {
                                        "type": "number"
                                    },
                                    "idim": {
                                        "type": "number"
<<<<<<< HEAD
                                    },
                                    "hdim": {
                                        "type": "number"
                                    },
                                    "num_classes": {
                                        "type": "number",
                                        "default": -1
                                    },
                                    "conv": {
                                        "default": "conv2d"
                                    },
                                    "conv_multiplier": {
                                        "type": "number"
                                    },
                                    "dropout_in": {
                                        "type": "number",
                                        "default": 0.2
                                    },
                                    "res_factor": {
                                        "type": "number",
                                        "default": 0.5
=======
                                    },
                                    "hdim": {
                                        "type": "number"
                                    },
                                    "num_classes": {
                                        "type": "number",
                                        "default": -1
                                    },
                                    "conv": {
                                        "default": "conv2d"
                                    },
                                    "conv_multiplier": {
                                        "type": "number"
                                    },
                                    "dropout_in": {
                                        "type": "number",
                                        "default": 0.2
                                    },
                                    "res_factor": {
                                        "type": "number",
                                        "default": 0.5
                                    },
                                    "d_head": {
                                        "type": "number",
                                        "default": -1
                                    },
                                    "num_heads": {
                                        "type": "number",
                                        "default": 4
>>>>>>> 6cbd7ef2
                                    },
                                    "d_head": {
                                        "type": "number",
                                        "default": -1
                                    },
                                    "multiplier": {
                                        "type": "number",
                                        "default": 1
                                    },
<<<<<<< HEAD
                                    "kernel_size": {
                                        "type": "number",
                                        "default": 32
                                    },
                                    "multiplier": {
                                        "type": "number",
                                        "default": 1
                                    },
                                    "dropout": {
                                        "type": "number",
                                        "default": 0.1
                                    },
                                    "dropout_attn": {
                                        "type": "number",
                                        "default": 0.0
                                    },
                                    "delta_feats": {
                                        "type": "boolean",
                                        "default": false
                                    },
                                    "with_head": {
                                        "type": "boolean",
                                        "default": true
                                    },
                                    "subsample_norm": {
                                        "type": "string",
                                        "default": "none"
                                    },
                                    "time_reduction_factor": {
                                        "type": "number",
                                        "default": 1
                                    },
                                    "time_reduction_pos": {
                                        "type": "number",
                                        "default": -1
=======
                                    "dropout": {
                                        "type": "number",
                                        "default": 0.1
                                    },
                                    "dropout_attn": {
                                        "type": "number",
                                        "default": 0.0
                                    },
                                    "delta_feats": {
                                        "type": "boolean",
                                        "default": false
                                    },
                                    "with_head": {
                                        "type": "boolean",
                                        "default": true
                                    },
                                    "subsample_norm": {
                                        "type": "string",
                                        "default": "none"
                                    },
                                    "time_reduction_factor": {
                                        "type": "number",
                                        "default": 1
                                    },
                                    "time_reduction_pos": {
                                        "type": "number",
                                        "default": -1
                                    }
                                }
                            }
                        }
                    }
                },
                {
                    "if": {
                        "properties": {
                            "type": {
                                "const": "EmbeddingEncoder"
                            }
                        }
                    },
                    "then": {
                        "properties": {
                            "kwargs": {
                                "type": "object",
                                "properties": {
                                    "edim": {
                                        "type": "number"
                                    },
                                    "num_classes": {
                                        "type": "number"
                                    },
                                    "enc_head_type": {
                                        "type": "string",
                                        "default": "ConformerNet"
>>>>>>> 6cbd7ef2
                                    }
                                }
                            }
                        }
                    }
                },
                {
                    "if": {
                        "properties": {
                            "type": {
                                "const": "LSTM"
                            }
                        }
                    },
                    "then": {
                        "properties": {
                            "kwargs": {
                                "type": "object",
                                "properties": {
                                    "idim": {
                                        "type": "number"
<<<<<<< HEAD
=======
                                    },
                                    "hdim": {
                                        "type": "number"
                                    },
                                    "num_layers": {
                                        "type": "number"
>>>>>>> 6cbd7ef2
                                    },
                                    "hdim": {
                                        "type": "number"
                                    },
                                    "proj_size": {
                                        "type": "number",
                                        "default": 0
                                    },
<<<<<<< HEAD
                                    "dropout": {
                                        "type": "number"
                                    },
                                    "num_classes": {
                                        "type": "number",
                                        "default": -1
                                    },
=======
                                    "num_classes": {
                                        "type": "number",
                                        "default": -1
                                    },
>>>>>>> 6cbd7ef2
                                    "with_head": {
                                        "type": "boolean",
                                        "default": true
                                    },
                                    "bidirectional": {
                                        "type": "boolean",
                                        "default": false
                                    }
                                }
                            }
                        }
                    }
                },
                {
                    "if": {
                        "properties": {
                            "type": {
                                "const": "LSTMrowCONV"
                            }
                        }
                    },
                    "then": {
                        "properties": {
                            "kwargs": {
                                "type": "object",
                                "properties": {
                                    "idim": {
                                        "type": "number"
                                    },
                                    "hdim": {
                                        "type": "number"
                                    },
                                    "n_layers": {
                                        "type": "number"
                                    },
                                    "dropout": {
                                        "type": "number"
                                    },
                                    "with_head": {
                                        "type": "boolean",
                                        "default": true
                                    },
                                    "num_classes": {
                                        "type": "number",
                                        "default": -1
                                    }
                                }
                            }
                        }
                    }
                },
                {
                    "if": {
                        "properties": {
                            "type": {
                                "const": "TDNN_LSTM"
                            }
                        }
                    },
                    "then": {
                        "properties": {
                            "kwargs": {
                                "type": "object",
                                "properties": {
                                    "idim": {
                                        "type": "number"
                                    },
                                    "hdim": {
                                        "type": "number"
                                    },
                                    "n_layers": {
                                        "type": "number"
                                    },
                                    "dropout": {
                                        "type": "number"
                                    },
                                    "num_classes": {
                                        "type": "number",
                                        "default": -1
                                    },
                                    "with_head": {
                                        "type": "boolean",
                                        "default": true
                                    }
                                }
                            }
                        }
                    }
                },
                {
                    "if": {
                        "properties": {
                            "type": {
                                "const": "TDNN_NAS"
                            }
                        }
                    },
                    "then": {
                        "properties": {
                            "kwargs": {
                                "type": "object",
                                "properties": {
                                    "idim": {
                                        "type": "number"
                                    },
                                    "hdim": {
                                        "type": "number"
                                    },
                                    "dropout": {
                                        "type": "number",
                                        "default": 0.5
                                    },
                                    "num_classes": {
                                        "type": "number",
                                        "default": -1
                                    },
                                    "with_head": {
                                        "type": "boolean",
                                        "default": true
                                    }
                                }
                            }
                        }
                    }
                },
                {
                    "if": {
                        "properties": {
                            "type": {
                                "const": "VGGLSTM"
                            }
                        }
                    },
                    "then": {
                        "properties": {
                            "kwargs": {
                                "type": "object",
                                "properties": {
                                    "idim": {
                                        "type": "number"
                                    },
                                    "hdim": {
                                        "type": "number"
<<<<<<< HEAD
=======
                                    },
                                    "n_layers": {
                                        "type": "number"
                                    },
                                    "dropout": {
                                        "type": "number"
                                    },
                                    "num_classes": {
                                        "type": "number",
                                        "default": -1
>>>>>>> 6cbd7ef2
                                    },
                                    "n_layers": {
                                        "type": "number"
                                    },
                                    "dropout": {
                                        "type": "number"
                                    },
                                    "in_channel": {
                                        "type": "number",
                                        "default": 3
                                    },
<<<<<<< HEAD
                                    "with_head": {
                                        "type": "boolean",
                                        "default": true
                                    },
                                    "in_channel": {
                                        "type": "number",
                                        "default": 3
                                    },
                                    "bidirectional": {
                                        "type": "number",
                                        "default": false
=======
                                    "bidirectional": {
                                        "type": "number",
                                        "default": false
                                    }
                                }
                            }
                        }
                    }
                },
                {
                    "if": {
                        "properties": {
                            "type": {
                                "const": "Wav2Vec2Encoder"
                            }
                        }
                    },
                    "then": {
                        "properties": {
                            "kwargs": {
                                "type": "object",
                                "properties": {
                                    "pretrained_model": {
                                        "type": "string"
                                    },
                                    "use_wav2vec2_encoder": {
                                        "type": "boolean",
                                        "default": false
                                    },
                                    "tune_wav2vec2": {
                                        "type": "boolean",
                                        "default": false
                                    },
                                    "enc_head_type": {
                                        "type": "string",
                                        "default": "ConformerNet"
>>>>>>> 6cbd7ef2
                                    }
                                }
                            }
                        }
                    }
                }
            ]
        },
        "decoder": {
            "type": "object",
            "properties": {
                "type": {
                    "type": "string",
                    "examples": [
                        "AbsDecoder",
                        "CausalTransformer",
                        "EmbConv1D",
                        "Embedding",
                        "ILM",
                        "LSTM",
                        "MultiDecoder",
                        "NGram",
                        "SyllableEnhancedLSTM",
                        "ZeroDecoder"
                    ]
                }
            },
            "description": "Configuration of Transducer prediction network / LM.",
            "required": [
                "type",
                "kwargs"
            ],
            "allOf": [
                {
                    "if": {
                        "properties": {
                            "type": {
                                "const": "AbsDecoder"
                            }
                        }
                    },
                    "then": {
                        "properties": {
                            "kwargs": {
                                "type": "object",
                                "properties": {
                                    "num_classes": {
                                        "type": "number",
                                        "default": -1
                                    },
                                    "dim_emb": {
                                        "type": "number",
                                        "default": -1
                                    },
                                    "dim_hidden": {
                                        "type": "number",
                                        "default": -1
                                    },
                                    "padding_idx": {
                                        "type": "number",
                                        "default": -1
                                    },
                                    "tied": {
                                        "type": "boolean",
                                        "default": false
                                    },
                                    "with_head": {
                                        "type": "boolean",
                                        "default": true
                                    }
                                }
                            }
                        }
                    }
                },
                {
                    "if": {
                        "properties": {
                            "type": {
                                "const": "CausalTransformer"
                            }
                        }
                    },
                    "then": {
                        "properties": {
                            "kwargs": {
                                "type": "object",
                                "properties": {
                                    "num_classes": {
                                        "type": "number"
                                    },
                                    "dim_hid": {
                                        "type": "number"
                                    },
                                    "num_head": {
                                        "type": "number"
                                    },
                                    "num_layers": {
                                        "type": "number"
                                    },
                                    "attn_dropout": {
                                        "type": "number",
                                        "default": 0.1
                                    },
                                    "with_head": {
                                        "type": "boolean",
                                        "default": true
                                    },
                                    "padding_idx": {
                                        "type": "number",
                                        "default": -1
<<<<<<< HEAD
                                    },
                                    "use_cache": {
                                        "type": "boolean",
                                        "default": false
                                    },
                                    "with_end_mark": {
                                        "default": true
                                    },
                                    "linfo_path": {}
=======
                                    },
                                    "use_cache": {
                                        "type": "boolean",
                                        "default": false
                                    }
                                }
                            }
                        }
                    }
                },
                {
                    "if": {
                        "properties": {
                            "type": {
                                "const": "EmbConv1D"
                            }
                        }
                    },
                    "then": {
                        "properties": {
                            "kwargs": {
                                "type": "object",
                                "properties": {
                                    "num_classes": {
                                        "type": "number"
                                    },
                                    "edim": {
                                        "type": "number"
                                    },
                                    "conv_dim": {
                                        "type": "number"
                                    },
                                    "kernel_size": {
                                        "type": "number",
                                        "default": 3
                                    },
                                    "act": {
                                        "default": "relu"
                                    },
                                    "with_head": {
                                        "type": "boolean",
                                        "default": true
                                    }
>>>>>>> 6cbd7ef2
                                }
                            }
                        }
                    }
                },
                {
                    "if": {
                        "properties": {
                            "type": {
                                "const": "Embedding"
                            }
                        }
                    },
                    "then": {
                        "properties": {
                            "kwargs": {
                                "type": "object",
                                "properties": {
                                    "dim_emb": {
                                        "type": "number"
                                    },
                                    "num_classes": {
                                        "type": "number",
                                        "default": -1
                                    },
                                    "padding_idx": {
                                        "type": "number",
                                        "default": -1
                                    },
                                    "tied": {
                                        "type": "boolean",
                                        "default": false
                                    },
                                    "with_head": {
                                        "type": "boolean",
                                        "default": true
                                    }
                                }
                            }
                        }
                    }
                },
                {
                    "if": {
                        "properties": {
                            "type": {
                                "const": "ILM"
                            }
                        }
                    },
                    "then": {
                        "properties": {
                            "kwargs": {
                                "type": "object",
                                "properties": {
                                    "f_rnnt_config": {
                                        "type": "string"
                                    },
                                    "f_check": {
                                        "type": "string"
                                    },
                                    "lazy_init": {
                                        "type": "boolean",
                                        "default": false
                                    }
                                }
                            }
                        }
                    }
                },
                {
                    "if": {
                        "properties": {
                            "type": {
                                "const": "LSTM"
                            }
                        }
                    },
                    "then": {
                        "properties": {
                            "kwargs": {
                                "type": "object",
                                "properties": {
                                    "num_classes": {
                                        "type": "number"
                                    },
                                    "hdim": {
                                        "type": "number"
                                    },
                                    "norm": {
                                        "type": "boolean",
                                        "default": false
                                    },
                                    "variational_noise": {},
                                    "padding_idx": {
                                        "type": "number",
                                        "default": -1
                                    },
                                    "with_head": {
                                        "type": "boolean",
                                        "default": true
                                    }
                                }
                            }
                        }
                    }
                },
                {
                    "if": {
                        "properties": {
                            "type": {
                                "const": "MultiDecoder"
                            }
                        }
                    },
                    "then": {
                        "properties": {
                            "kwargs": {
                                "type": "object",
                                "properties": {
                                    "weights": {},
                                    "f_configs": {},
                                    "f_checks": {}
                                }
                            }
                        }
                    }
                },
                {
                    "if": {
                        "properties": {
                            "type": {
                                "const": "NGram"
                            }
                        }
                    },
                    "then": {
                        "properties": {
                            "kwargs": {
                                "type": "object",
                                "properties": {
                                    "gram_order": {
                                        "type": "number"
                                    },
                                    "num_classes": {
                                        "type": "number"
                                    },
                                    "f_binlm": {
                                        "type": "string"
                                    },
                                    "bos_id": {
                                        "type": "number",
                                        "default": 0
                                    },
                                    "eos_id": {
                                        "type": "number",
                                        "default": -1
                                    },
                                    "unk_id": {
                                        "type": "number",
                                        "default": 1
                                    }
                                }
                            }
                        }
                    }
                },
                {
                    "if": {
                        "properties": {
                            "type": {
                                "const": "SyllableEnhancedLSTM"
                            }
                        }
                    },
                    "then": {
                        "properties": {
                            "kwargs": {
                                "type": "object",
                                "properties": {
                                    "syllable_data": {
                                        "type": "string"
                                    },
                                    "num_classes": {
                                        "type": "number"
                                    },
                                    "hdim": {
                                        "type": "number"
                                    },
                                    "norm": {
                                        "type": "boolean",
                                        "default": false
                                    },
                                    "variational_noise": {},
                                    "padding_idx": {
                                        "type": "number",
                                        "default": -1
                                    },
                                    "with_head": {
                                        "type": "boolean",
                                        "default": true
                                    }
                                }
                            }
                        }
                    }
                },
                {
                    "if": {
                        "properties": {
                            "type": {
                                "const": "ZeroDecoder"
                            }
                        }
                    },
                    "then": {
                        "properties": {
                            "kwargs": {
                                "type": "object",
                                "properties": {
                                    "hdim": {
                                        "type": "number"
                                    }
                                }
                            }
                        }
                    }
                }
            ]
        },
        "specaug": {
            "type": "object",
            "properties": {
                "apply_time_warp": {
                    "type": "boolean",
                    "default": true
                },
                "time_warp_window": {
                    "type": "number",
                    "default": 0.2
                },
                "apply_freq_mask": {
                    "type": "boolean",
                    "default": true
                },
                "freq_mask_width_range": {
                    "default": [
                        0.0,
                        0.15
                    ]
                },
                "num_freq_mask": {
                    "type": "number",
                    "default": 2
                },
                "apply_time_mask": {
                    "type": "boolean",
                    "default": true
                },
                "time_mask_width_range": {
                    "default": [
                        0.0,
                        0.1
                    ]
                },
                "num_time_mask": {
                    "type": "number",
                    "default": 2
                },
                "delta_feats": {
                    "type": "boolean",
                    "default": false
                }
            },
            "description": "Configuration of SpecAugument."
        },
        "joiner": {
            "type": "object",
            "properties": {
                "type": {
                    "type": "string",
                    "examples": [
                        "AbsJointNet",
                        "ConvJoiner",
                        "HAT",
                        "JointNet",
                        "LogAdd"
                    ]
                }
            },
            "description": "Configuration of Transducer joiner network.",
            "required": [
                "type",
                "kwargs"
            ],
            "allOf": [
                {
                    "if": {
                        "properties": {
                            "type": {
                                "const": "AbsJointNet"
                            }
                        }
                    },
                    "then": {
                        "properties": {
                            "kwargs": {
                                "type": "object",
                                "properties": {}
                            }
                        }
                    }
                },
                {
                    "if": {
                        "properties": {
                            "type": {
                                "const": "ConvJoiner"
                            }
                        }
                    },
                    "then": {
                        "properties": {
                            "kwargs": {
                                "type": "object",
                                "properties": {
                                    "odim_enc": {
                                        "type": "number"
                                    },
                                    "odim_pred": {
                                        "type": "number"
                                    },
                                    "num_classes": {
                                        "type": "number"
                                    },
                                    "hdim": {
                                        "type": "number"
                                    }
                                }
                            }
                        }
                    }
                },
                {
                    "if": {
                        "properties": {
                            "type": {
                                "const": "HAT"
                            }
                        }
                    },
                    "then": {
                        "properties": {
                            "kwargs": {
                                "type": "object",
                                "properties": {
                                    "odim_enc": {
                                        "type": "number"
                                    },
                                    "odim_pred": {
                                        "type": "number"
                                    },
                                    "num_classes": {
                                        "type": "number"
                                    },
                                    "hdim": {
                                        "type": "number",
                                        "default": -1
                                    },
                                    "join_mode": {
                                        "default": "add"
                                    },
                                    "act": {
                                        "default": "tanh"
                                    }
                                }
                            }
                        }
                    }
                },
                {
                    "if": {
                        "properties": {
                            "type": {
                                "const": "JointNet"
                            }
                        }
                    },
                    "then": {
                        "properties": {
                            "kwargs": {
                                "type": "object",
                                "properties": {
                                    "odim_enc": {
                                        "type": "number"
                                    },
                                    "odim_pred": {
                                        "type": "number"
                                    },
                                    "num_classes": {
                                        "type": "number"
                                    },
                                    "hdim": {
                                        "type": "number",
                                        "default": -1
                                    },
                                    "join_mode": {
                                        "default": "add"
                                    },
                                    "act": {
                                        "default": "tanh"
                                    },
                                    "compact": {
                                        "type": "boolean",
                                        "default": false
<<<<<<< HEAD
=======
                                    },
                                    "pre_project": {
                                        "type": "boolean",
                                        "default": true
                                    }
                                }
                            }
                        }
                    }
                },
                {
                    "if": {
                        "properties": {
                            "type": {
                                "const": "LogAdd"
                            }
                        }
                    },
                    "then": {
                        "properties": {
                            "kwargs": {
                                "type": "object",
                                "properties": {
                                    "compact": {
                                        "type": "boolean",
                                        "default": false
>>>>>>> 6cbd7ef2
                                    }
                                }
                            }
                        }
                    }
                }
            ]
        },
        "scheduler": {
            "type": "object",
            "properties": {
                "type": {
                    "type": "string",
                    "examples": [
                        "Scheduler",
                        "SchedulerCosineAnnealing",
                        "SchedulerEarlyStop",
                        "SchedulerEarlyStopWithWarmup",
                        "SchedulerFixedStop",
                        "SchedulerLinearAnnealing",
                        "SchedulerNoam",
                        "SchedulerNoamEarlyStop"
                    ]
                },
                "optimizer": {
                    "type": "object",
                    "properties": {
                        "type": {
                            "type": "string",
                            "examples": [
                                "ASGD",
                                "Adadelta",
                                "Adagrad",
                                "Adam",
                                "AdamW",
                                "Adamax",
                                "LBFGS",
                                "NAdam",
                                "Optimizer",
                                "RAdam",
                                "RMSprop",
                                "Rprop",
                                "SGD",
                                "SparseAdam"
                            ]
                        },
                        "zeroredundancy": {
                            "type": "boolean",
                            "default": true
                        }
                    },
                    "description": "Configuration of optimizer.",
                    "required": [
                        "type",
                        "kwargs"
                    ],
                    "allOf": [
                        {
                            "if": {
                                "properties": {
                                    "type": {
                                        "const": "ASGD"
                                    }
                                }
                            },
                            "then": {
                                "properties": {
                                    "kwargs": {
                                        "type": "object",
                                        "properties": {
                                            "params": {},
                                            "lr": {
                                                "default": 0.01
                                            },
                                            "lambd": {
                                                "default": 0.0001
                                            },
                                            "alpha": {
                                                "default": 0.75
                                            },
                                            "t0": {
                                                "default": 1000000.0
                                            },
                                            "weight_decay": {
                                                "default": 0
                                            },
                                            "foreach": {}
                                        }
                                    }
                                }
                            }
                        },
                        {
                            "if": {
                                "properties": {
                                    "type": {
                                        "const": "Adadelta"
                                    }
                                }
                            },
                            "then": {
                                "properties": {
                                    "kwargs": {
                                        "type": "object",
                                        "properties": {
                                            "params": {},
                                            "lr": {
                                                "default": 1.0
                                            },
                                            "rho": {
                                                "default": 0.9
                                            },
                                            "eps": {
                                                "default": 1e-06
                                            },
                                            "weight_decay": {
                                                "default": 0
                                            },
                                            "foreach": {}
                                        }
                                    }
                                }
                            }
                        },
                        {
                            "if": {
                                "properties": {
                                    "type": {
                                        "const": "Adagrad"
                                    }
                                }
                            },
                            "then": {
                                "properties": {
                                    "kwargs": {
                                        "type": "object",
                                        "properties": {
                                            "params": {},
                                            "lr": {
                                                "default": 0.01
                                            },
                                            "lr_decay": {
                                                "default": 0
                                            },
                                            "weight_decay": {
                                                "default": 0
                                            },
                                            "initial_accumulator_value": {
                                                "default": 0
                                            },
                                            "eps": {
                                                "default": 1e-10
                                            },
                                            "foreach": {}
                                        }
                                    }
                                }
                            }
                        },
                        {
                            "if": {
                                "properties": {
                                    "type": {
                                        "const": "Adam"
                                    }
                                }
                            },
                            "then": {
                                "properties": {
                                    "kwargs": {
                                        "type": "object",
                                        "properties": {
                                            "params": {},
                                            "lr": {
                                                "default": 0.001
                                            },
                                            "betas": {
                                                "default": [
                                                    0.9,
                                                    0.999
                                                ]
                                            },
                                            "eps": {
                                                "default": 1e-08
                                            },
                                            "weight_decay": {
                                                "default": 0
                                            },
                                            "amsgrad": {
                                                "default": false
                                            }
                                        }
                                    }
                                }
                            }
                        },
                        {
                            "if": {
                                "properties": {
                                    "type": {
                                        "const": "AdamW"
                                    }
                                }
                            },
                            "then": {
                                "properties": {
                                    "kwargs": {
                                        "type": "object",
                                        "properties": {
                                            "params": {},
                                            "lr": {
                                                "default": 0.001
                                            },
                                            "betas": {
                                                "default": [
                                                    0.9,
                                                    0.999
                                                ]
                                            },
                                            "eps": {
                                                "default": 1e-08
                                            },
                                            "weight_decay": {
                                                "default": 0.01
                                            },
                                            "amsgrad": {
                                                "default": false
                                            }
                                        }
                                    }
                                }
                            }
                        },
                        {
                            "if": {
                                "properties": {
                                    "type": {
                                        "const": "Adamax"
                                    }
                                }
                            },
                            "then": {
                                "properties": {
                                    "kwargs": {
                                        "type": "object",
                                        "properties": {
                                            "params": {},
                                            "lr": {
                                                "default": 0.002
                                            },
                                            "betas": {
                                                "default": [
                                                    0.9,
                                                    0.999
                                                ]
                                            },
                                            "eps": {
                                                "default": 1e-08
                                            },
                                            "weight_decay": {
                                                "default": 0
                                            },
                                            "foreach": {}
                                        }
                                    }
                                }
                            }
                        },
                        {
                            "if": {
                                "properties": {
                                    "type": {
                                        "const": "LBFGS"
                                    }
                                }
                            },
                            "then": {
                                "properties": {
                                    "kwargs": {
                                        "type": "object",
                                        "properties": {
                                            "params": {},
                                            "lr": {
                                                "default": 1
                                            },
                                            "max_iter": {
                                                "default": 20
                                            },
                                            "max_eval": {},
                                            "tolerance_grad": {
                                                "default": 1e-07
                                            },
                                            "tolerance_change": {
                                                "default": 1e-09
                                            },
                                            "history_size": {
                                                "default": 100
                                            },
                                            "line_search_fn": {}
                                        }
                                    }
                                }
                            }
                        },
                        {
                            "if": {
                                "properties": {
                                    "type": {
                                        "const": "NAdam"
                                    }
                                }
                            },
                            "then": {
                                "properties": {
                                    "kwargs": {
                                        "type": "object",
                                        "properties": {
                                            "params": {},
                                            "lr": {
                                                "default": 0.002
                                            },
                                            "betas": {
                                                "default": [
                                                    0.9,
                                                    0.999
                                                ]
                                            },
                                            "eps": {
                                                "default": 1e-08
                                            },
                                            "weight_decay": {
                                                "default": 0
                                            },
                                            "momentum_decay": {
                                                "default": 0.004
                                            },
                                            "foreach": {}
                                        }
                                    }
                                }
                            }
                        },
                        {
                            "if": {
                                "properties": {
                                    "type": {
                                        "const": "Optimizer"
                                    }
                                }
                            },
                            "then": {
                                "properties": {
                                    "kwargs": {
                                        "type": "object",
                                        "properties": {
                                            "params": {},
                                            "defaults": {}
                                        }
                                    }
                                }
                            }
                        },
                        {
                            "if": {
                                "properties": {
                                    "type": {
                                        "const": "RAdam"
                                    }
                                }
                            },
                            "then": {
                                "properties": {
                                    "kwargs": {
                                        "type": "object",
                                        "properties": {
                                            "params": {},
                                            "lr": {
                                                "default": 0.001
                                            },
                                            "betas": {
                                                "default": [
                                                    0.9,
                                                    0.999
                                                ]
                                            },
                                            "eps": {
                                                "default": 1e-08
                                            },
                                            "weight_decay": {
                                                "default": 0
                                            },
                                            "foreach": {}
                                        }
                                    }
                                }
                            }
                        },
                        {
                            "if": {
                                "properties": {
                                    "type": {
                                        "const": "RMSprop"
                                    }
                                }
                            },
                            "then": {
                                "properties": {
                                    "kwargs": {
                                        "type": "object",
                                        "properties": {
                                            "params": {},
                                            "lr": {
                                                "default": 0.01
                                            },
                                            "alpha": {
                                                "default": 0.99
                                            },
                                            "eps": {
                                                "default": 1e-08
                                            },
                                            "weight_decay": {
                                                "default": 0
                                            },
                                            "momentum": {
                                                "default": 0
                                            },
                                            "centered": {
                                                "default": false
                                            },
                                            "foreach": {}
                                        }
                                    }
                                }
                            }
                        },
                        {
                            "if": {
                                "properties": {
                                    "type": {
                                        "const": "Rprop"
                                    }
                                }
                            },
                            "then": {
                                "properties": {
                                    "kwargs": {
                                        "type": "object",
                                        "properties": {
                                            "params": {},
                                            "lr": {
                                                "default": 0.01
                                            },
                                            "etas": {
                                                "default": [
                                                    0.5,
                                                    1.2
                                                ]
                                            },
                                            "step_sizes": {
                                                "default": [
                                                    1e-06,
                                                    50
                                                ]
                                            },
                                            "foreach": {}
                                        }
                                    }
                                }
                            }
                        },
                        {
                            "if": {
                                "properties": {
                                    "type": {
                                        "const": "SGD"
                                    }
                                }
                            },
                            "then": {
                                "properties": {
                                    "kwargs": {
                                        "type": "object",
                                        "properties": {
                                            "params": {},
                                            "lr": {},
                                            "momentum": {
                                                "default": 0
                                            },
                                            "dampening": {
                                                "default": 0
                                            },
                                            "weight_decay": {
                                                "default": 0
                                            },
                                            "nesterov": {
                                                "default": false
                                            }
                                        }
                                    }
                                }
                            }
                        },
                        {
                            "if": {
                                "properties": {
                                    "type": {
                                        "const": "SparseAdam"
                                    }
                                }
                            },
                            "then": {
                                "properties": {
                                    "kwargs": {
                                        "type": "object",
                                        "properties": {
                                            "params": {},
                                            "lr": {
                                                "default": 0.001
                                            },
                                            "betas": {
                                                "default": [
                                                    0.9,
                                                    0.999
                                                ]
                                            },
                                            "eps": {
                                                "default": 1e-08
                                            }
                                        }
                                    }
                                }
                            }
                        }
                    ]
                }
            },
            "description": "Configuration of Scheduler.",
            "required": [
                "type",
                "kwargs"
            ],
            "allOf": [
                {
                    "if": {
                        "properties": {
                            "type": {
                                "const": "Scheduler"
                            }
                        }
                    },
                    "then": {
                        "properties": {
                            "kwargs": {
                                "type": "object",
                                "properties": {
                                    "optimizer": {},
                                    "reverse": {
                                        "type": "boolean",
                                        "default": false
                                    }
                                }
                            }
                        }
                    }
                },
                {
                    "if": {
                        "properties": {
                            "type": {
                                "const": "SchedulerCosineAnnealing"
                            }
                        }
                    },
                    "then": {
                        "properties": {
                            "kwargs": {
                                "type": "object",
                                "properties": {
                                    "optimizer": {},
                                    "min_lr": {
                                        "type": "number"
                                    },
                                    "stop_step": {
                                        "type": "number"
                                    },
                                    "period": {
                                        "type": "number",
                                        "default": 0
                                    },
                                    "decay_factor": {
                                        "type": "number",
                                        "default": 1.0
                                    },
                                    "reverse": {
                                        "type": "boolean",
                                        "default": false
                                    }
                                }
                            }
                        }
                    }
                },
                {
                    "if": {
                        "properties": {
                            "type": {
                                "const": "SchedulerEarlyStop"
                            }
                        }
                    },
                    "then": {
                        "properties": {
                            "kwargs": {
                                "type": "object",
                                "properties": {
                                    "optimizer": {},
                                    "min_step": {
                                        "type": "number"
                                    },
                                    "stop_lr": {
                                        "type": "number",
                                        "default": 1e-05
                                    },
                                    "n_tol": {
                                        "type": "number",
                                        "default": 0
                                    },
                                    "gamma": {
                                        "type": "number",
                                        "default": 0.1
                                    },
                                    "reverse": {
                                        "type": "boolean",
                                        "default": false
                                    }
                                }
                            }
                        }
                    }
                },
                {
                    "if": {
                        "properties": {
                            "type": {
                                "const": "SchedulerEarlyStopWithWarmup"
                            }
                        }
                    },
                    "then": {
                        "properties": {
                            "kwargs": {
                                "type": "object",
                                "properties": {
                                    "optimizer": {},
                                    "batch_size": {
                                        "type": "number"
                                    },
                                    "warmup_step": {
                                        "type": "number"
                                    },
                                    "ref_bs": {
                                        "type": "number"
                                    },
                                    "ref_lr": {
                                        "type": "number",
                                        "default": 0.0
                                    },
                                    "stop_lr": {
                                        "type": "number",
                                        "default": 1e-05
                                    },
                                    "n_tol": {
                                        "type": "number",
                                        "default": 1
                                    },
                                    "gamma": {
                                        "type": "number",
                                        "default": 0.1
                                    },
                                    "reverse": {
                                        "type": "boolean",
                                        "default": false
                                    }
                                }
                            }
                        }
                    }
                },
                {
                    "if": {
                        "properties": {
                            "type": {
                                "const": "SchedulerFixedStop"
                            }
                        }
                    },
                    "then": {
                        "properties": {
                            "kwargs": {
                                "type": "object",
                                "properties": {
                                    "optimizer": {},
                                    "stop_step": {
                                        "type": "number"
                                    },
                                    "reverse": {
                                        "type": "boolean",
                                        "default": false
                                    }
                                }
                            }
                        }
                    }
                },
                {
                    "if": {
                        "properties": {
                            "type": {
                                "const": "SchedulerLinearAnnealing"
                            }
                        }
                    },
                    "then": {
                        "properties": {
                            "kwargs": {
                                "type": "object",
                                "properties": {
                                    "optimizer": {},
                                    "min_step": {
                                        "type": "number"
                                    },
                                    "stop_lr": {
                                        "type": "number"
                                    },
                                    "stop_step": {
                                        "type": "number"
                                    },
                                    "reverse": {
                                        "type": "boolean",
                                        "default": false
                                    }
                                }
                            }
                        }
                    }
                },
                {
                    "if": {
                        "properties": {
                            "type": {
                                "const": "SchedulerNoam"
                            }
                        }
                    },
                    "then": {
                        "properties": {
                            "kwargs": {
                                "type": "object",
                                "properties": {
                                    "optimizer": {},
                                    "dim_model": {
                                        "type": "number"
                                    },
                                    "warmup_step": {
                                        "type": "number"
                                    },
                                    "stop_step": {
                                        "type": "number"
                                    },
                                    "peak_factor": {
                                        "type": "number",
                                        "default": 1.0
                                    },
                                    "reverse": {
                                        "type": "boolean",
                                        "default": false
                                    }
                                }
                            }
                        }
                    }
                },
                {
                    "if": {
                        "properties": {
                            "type": {
                                "const": "SchedulerNoamEarlyStop"
                            }
                        }
                    },
                    "then": {
                        "properties": {
                            "kwargs": {
                                "type": "object",
                                "properties": {
                                    "optimizer": {},
                                    "dim_model": {
                                        "type": "number"
                                    },
                                    "warmup_step": {
                                        "type": "number"
                                    },
                                    "peak_factor": {
                                        "type": "number",
                                        "default": 1.0
                                    },
                                    "stop_lr": {
                                        "type": "number",
                                        "default": 1e-05
                                    },
                                    "n_tol": {
                                        "type": "number",
                                        "default": 0
                                    },
                                    "gamma": {
                                        "type": "number",
                                        "default": 0.1
                                    },
                                    "min_step": {
                                        "default": -1
                                    },
                                    "reverse": {
                                        "type": "boolean",
                                        "default": false
                                    }
                                }
                            }
                        }
                    }
                }
            ]
        }
    },
    "description": "Settings of NN training.",
    "required": [
        "scheduler"
    ]
}<|MERGE_RESOLUTION|>--- conflicted
+++ resolved
@@ -53,11 +53,7 @@
                                         "type": "number",
                                         "default": -1
                                     },
-<<<<<<< HEAD
-                                    "n_hid": {
-=======
                                     "dim_last_hid": {
->>>>>>> 6cbd7ef2
                                         "type": "number",
                                         "default": -1
                                     }
@@ -157,7 +153,6 @@
                                     },
                                     "idim": {
                                         "type": "number"
-<<<<<<< HEAD
                                     },
                                     "hdim": {
                                         "type": "number"
@@ -179,28 +174,6 @@
                                     "res_factor": {
                                         "type": "number",
                                         "default": 0.5
-=======
-                                    },
-                                    "hdim": {
-                                        "type": "number"
-                                    },
-                                    "num_classes": {
-                                        "type": "number",
-                                        "default": -1
-                                    },
-                                    "conv": {
-                                        "default": "conv2d"
-                                    },
-                                    "conv_multiplier": {
-                                        "type": "number"
-                                    },
-                                    "dropout_in": {
-                                        "type": "number",
-                                        "default": 0.2
-                                    },
-                                    "res_factor": {
-                                        "type": "number",
-                                        "default": 0.5
                                     },
                                     "d_head": {
                                         "type": "number",
@@ -209,20 +182,10 @@
                                     "num_heads": {
                                         "type": "number",
                                         "default": 4
->>>>>>> 6cbd7ef2
                                     },
                                     "d_head": {
                                         "type": "number",
                                         "default": -1
-                                    },
-                                    "multiplier": {
-                                        "type": "number",
-                                        "default": 1
-                                    },
-<<<<<<< HEAD
-                                    "kernel_size": {
-                                        "type": "number",
-                                        "default": 32
                                     },
                                     "multiplier": {
                                         "type": "number",
@@ -255,34 +218,6 @@
                                     "time_reduction_pos": {
                                         "type": "number",
                                         "default": -1
-=======
-                                    "dropout": {
-                                        "type": "number",
-                                        "default": 0.1
-                                    },
-                                    "dropout_attn": {
-                                        "type": "number",
-                                        "default": 0.0
-                                    },
-                                    "delta_feats": {
-                                        "type": "boolean",
-                                        "default": false
-                                    },
-                                    "with_head": {
-                                        "type": "boolean",
-                                        "default": true
-                                    },
-                                    "subsample_norm": {
-                                        "type": "string",
-                                        "default": "none"
-                                    },
-                                    "time_reduction_factor": {
-                                        "type": "number",
-                                        "default": 1
-                                    },
-                                    "time_reduction_pos": {
-                                        "type": "number",
-                                        "default": -1
                                     }
                                 }
                             }
@@ -311,7 +246,6 @@
                                     "enc_head_type": {
                                         "type": "string",
                                         "default": "ConformerNet"
->>>>>>> 6cbd7ef2
                                     }
                                 }
                             }
@@ -333,15 +267,12 @@
                                 "properties": {
                                     "idim": {
                                         "type": "number"
-<<<<<<< HEAD
-=======
                                     },
                                     "hdim": {
                                         "type": "number"
                                     },
                                     "num_layers": {
                                         "type": "number"
->>>>>>> 6cbd7ef2
                                     },
                                     "hdim": {
                                         "type": "number"
@@ -350,38 +281,104 @@
                                         "type": "number",
                                         "default": 0
                                     },
-<<<<<<< HEAD
+                                    "num_classes": {
+                                        "type": "number",
+                                        "default": -1
+                                    },
+                                    "with_head": {
+                                        "type": "boolean",
+                                        "default": true
+                                    },
+                                    "bidirectional": {
+                                        "type": "boolean",
+                                        "default": false
+                                    }
+                                }
+                            }
+                        }
+                    }
+                },
+                {
+                    "if": {
+                        "properties": {
+                            "type": {
+                                "const": "LSTMrowCONV"
+                            }
+                        }
+                    },
+                    "then": {
+                        "properties": {
+                            "kwargs": {
+                                "type": "object",
+                                "properties": {
+                                    "idim": {
+                                        "type": "number"
+                                    },
+                                    "hdim": {
+                                        "type": "number"
+                                    },
+                                    "n_layers": {
+                                        "type": "number"
+                                    },
                                     "dropout": {
                                         "type": "number"
                                     },
+                                    "with_head": {
+                                        "type": "boolean",
+                                        "default": true
+                                    },
                                     "num_classes": {
                                         "type": "number",
                                         "default": -1
-                                    },
-=======
+                                    }
+                                }
+                            }
+                        }
+                    }
+                },
+                {
+                    "if": {
+                        "properties": {
+                            "type": {
+                                "const": "TDNN_LSTM"
+                            }
+                        }
+                    },
+                    "then": {
+                        "properties": {
+                            "kwargs": {
+                                "type": "object",
+                                "properties": {
+                                    "idim": {
+                                        "type": "number"
+                                    },
+                                    "hdim": {
+                                        "type": "number"
+                                    },
+                                    "n_layers": {
+                                        "type": "number"
+                                    },
+                                    "dropout": {
+                                        "type": "number"
+                                    },
                                     "num_classes": {
                                         "type": "number",
                                         "default": -1
                                     },
->>>>>>> 6cbd7ef2
                                     "with_head": {
                                         "type": "boolean",
                                         "default": true
-                                    },
-                                    "bidirectional": {
-                                        "type": "boolean",
-                                        "default": false
-                                    }
-                                }
-                            }
-                        }
-                    }
-                },
-                {
-                    "if": {
-                        "properties": {
-                            "type": {
-                                "const": "LSTMrowCONV"
+                                    }
+                                }
+                            }
+                        }
+                    }
+                },
+                {
+                    "if": {
+                        "properties": {
+                            "type": {
+                                "const": "TDNN_NAS"
                             }
                         }
                     },
@@ -396,43 +393,51 @@
                                     "hdim": {
                                         "type": "number"
                                     },
+                                    "dropout": {
+                                        "type": "number",
+                                        "default": 0.5
+                                    },
+                                    "num_classes": {
+                                        "type": "number",
+                                        "default": -1
+                                    },
+                                    "with_head": {
+                                        "type": "boolean",
+                                        "default": true
+                                    }
+                                }
+                            }
+                        }
+                    }
+                },
+                {
+                    "if": {
+                        "properties": {
+                            "type": {
+                                "const": "VGGLSTM"
+                            }
+                        }
+                    },
+                    "then": {
+                        "properties": {
+                            "kwargs": {
+                                "type": "object",
+                                "properties": {
+                                    "idim": {
+                                        "type": "number"
+                                    },
+                                    "hdim": {
+                                        "type": "number"
+                                    },
                                     "n_layers": {
                                         "type": "number"
                                     },
                                     "dropout": {
                                         "type": "number"
                                     },
-                                    "with_head": {
-                                        "type": "boolean",
-                                        "default": true
-                                    },
                                     "num_classes": {
                                         "type": "number",
                                         "default": -1
-                                    }
-                                }
-                            }
-                        }
-                    }
-                },
-                {
-                    "if": {
-                        "properties": {
-                            "type": {
-                                "const": "TDNN_LSTM"
-                            }
-                        }
-                    },
-                    "then": {
-                        "properties": {
-                            "kwargs": {
-                                "type": "object",
-                                "properties": {
-                                    "idim": {
-                                        "type": "number"
-                                    },
-                                    "hdim": {
-                                        "type": "number"
                                     },
                                     "n_layers": {
                                         "type": "number"
@@ -440,110 +445,10 @@
                                     "dropout": {
                                         "type": "number"
                                     },
-                                    "num_classes": {
-                                        "type": "number",
-                                        "default": -1
-                                    },
-                                    "with_head": {
-                                        "type": "boolean",
-                                        "default": true
-                                    }
-                                }
-                            }
-                        }
-                    }
-                },
-                {
-                    "if": {
-                        "properties": {
-                            "type": {
-                                "const": "TDNN_NAS"
-                            }
-                        }
-                    },
-                    "then": {
-                        "properties": {
-                            "kwargs": {
-                                "type": "object",
-                                "properties": {
-                                    "idim": {
-                                        "type": "number"
-                                    },
-                                    "hdim": {
-                                        "type": "number"
-                                    },
-                                    "dropout": {
-                                        "type": "number",
-                                        "default": 0.5
-                                    },
-                                    "num_classes": {
-                                        "type": "number",
-                                        "default": -1
-                                    },
-                                    "with_head": {
-                                        "type": "boolean",
-                                        "default": true
-                                    }
-                                }
-                            }
-                        }
-                    }
-                },
-                {
-                    "if": {
-                        "properties": {
-                            "type": {
-                                "const": "VGGLSTM"
-                            }
-                        }
-                    },
-                    "then": {
-                        "properties": {
-                            "kwargs": {
-                                "type": "object",
-                                "properties": {
-                                    "idim": {
-                                        "type": "number"
-                                    },
-                                    "hdim": {
-                                        "type": "number"
-<<<<<<< HEAD
-=======
-                                    },
-                                    "n_layers": {
-                                        "type": "number"
-                                    },
-                                    "dropout": {
-                                        "type": "number"
-                                    },
-                                    "num_classes": {
-                                        "type": "number",
-                                        "default": -1
->>>>>>> 6cbd7ef2
-                                    },
-                                    "n_layers": {
-                                        "type": "number"
-                                    },
-                                    "dropout": {
-                                        "type": "number"
-                                    },
                                     "in_channel": {
                                         "type": "number",
                                         "default": 3
                                     },
-<<<<<<< HEAD
-                                    "with_head": {
-                                        "type": "boolean",
-                                        "default": true
-                                    },
-                                    "in_channel": {
-                                        "type": "number",
-                                        "default": 3
-                                    },
-                                    "bidirectional": {
-                                        "type": "number",
-                                        "default": false
-=======
                                     "bidirectional": {
                                         "type": "number",
                                         "default": false
@@ -580,7 +485,6 @@
                                     "enc_head_type": {
                                         "type": "string",
                                         "default": "ConformerNet"
->>>>>>> 6cbd7ef2
                                     }
                                 }
                             }
@@ -692,17 +596,6 @@
                                     "padding_idx": {
                                         "type": "number",
                                         "default": -1
-<<<<<<< HEAD
-                                    },
-                                    "use_cache": {
-                                        "type": "boolean",
-                                        "default": false
-                                    },
-                                    "with_end_mark": {
-                                        "default": true
-                                    },
-                                    "linfo_path": {}
-=======
                                     },
                                     "use_cache": {
                                         "type": "boolean",
@@ -746,7 +639,6 @@
                                         "type": "boolean",
                                         "default": true
                                     }
->>>>>>> 6cbd7ef2
                                 }
                             }
                         }
@@ -1162,8 +1054,6 @@
                                     "compact": {
                                         "type": "boolean",
                                         "default": false
-<<<<<<< HEAD
-=======
                                     },
                                     "pre_project": {
                                         "type": "boolean",
@@ -1190,7 +1080,6 @@
                                     "compact": {
                                         "type": "boolean",
                                         "default": false
->>>>>>> 6cbd7ef2
                                     }
                                 }
                             }

{
    "description": "Settings of Hyper-parameters.",
    "type": "object",
    "required": [
        "data",
        "train"
    ],
    "properties": {
        "data": {
            "description": "Configuration of Data processing",
            "type": "object",
            "properties": {
                "train": {
                    "type": [
                        "string",
                        "array"
                    ],
                    "default": "train"
                },
                "dev": {
                    "type": [
                        "string",
                        "array"
                    ],
                    "default": "dev"
                },
                "test": {
                    "type": [
                        "string",
                        "array"
                    ],
                    "default": "test"
                },
                "filter": {
                    "description": "Range of legal lengths of spectrum frames, split by ':'",
                    "type": "string",
                    "default": ":2000"
                },
                "packing-text-lm": {
                    "type": "object",
                    "properties": {
                        "intext": {
                            "type": "string",
                            "description": "Input text files."
                        },
                        "output": {
                            "type": "string",
                            "description": "Ouput file."
                        },
                        "tokenizer": {
                            "type": "string",
                            "description": "Tokenizer model file. See cat/shared/tokenizer.py for details."
                        },
                        "nj": {
                            "type": "number",
                            "description": "Number of threads. Default: 1",
                            "default": 1
                        },
                        "concat": {
                            "type": "number",
                            "description": "Use concat mode instead valid mode with given length. Default: -1 (disable)",
                            "default": -1
                        },
                        "truncate": {
                            "type": "number",
                            "description": "Truncate the seq longer than trunc and take res of it as new seq. Default: -1 (disable)",
                            "default": -1
                        },
                        "bos_id": {
                            "type": "number",
                            "description": "Begin of sequence index, used when concat > 1. Default: 0",
                            "default": 0
                        },
                        "eos_id": {
                            "type": "number",
                            "description": "End of sequence index, used when concat > 1. Default: -1 (same as --bos_id)",
                            "default": -1
                        },
                        "quiet": {
                            "description": "Supress hint messages",
                            "default": false
                        }
                    },
                    "description": "Convert pure text into pickle data with multi-processing"
                }
            }
        },
        "tokenizer": {
            "type": "object",
            "properties": {
                "type": {
                    "type": "string",
                    "description": "Type of Tokenizer",
                    "examples": [
                        "AbsTokenizer",
                        "JiebaComposeLexiconTokenizer",
                        "JiebaTokenizer",
                        "LexiconTokenizer",
                        "RawTokenizer",
<<<<<<< HEAD
                        "SentencePieceTokenizer"
=======
                        "SentencePieceTokenizer",
                        "SimpleTokenizer"
>>>>>>> 6cbd7ef2
                    ]
                }
            },
            "description": "Configuration of tokenizer",
            "allOf": [
                {
                    "if": {
                        "properties": {
                            "type": {
                                "const": "AbsTokenizer"
                            }
                        }
                    },
                    "then": {
                        "properties": {
                            "option-init": {
                                "type": "object",
                                "properties": {},
                                "description": "options for initializing the tokenizer."
                            },
                            "option-train": {
                                "type": "object",
                                "properties": {},
                                "description": "options for traininig tokenizer."
                            }
                        }
                    }
                },
                {
                    "if": {
                        "properties": {
                            "type": {
                                "const": "JiebaComposeLexiconTokenizer"
<<<<<<< HEAD
                            }
                        }
                    },
                    "then": {
                        "properties": {
                            "option-init": {
                                "type": "object",
                                "properties": {
                                    "lexicon": {
                                        "type": "string"
                                    },
                                    "add_special_token": {
                                        "type": "boolean",
                                        "default": true
                                    },
                                    "bos_interface": {
                                        "type": "string",
                                        "default": "<s>"
                                    },
                                    "unk_interface": {
                                        "type": "string",
                                        "default": "<unk>"
                                    },
                                    "userdict": {}
                                },
                                "description": "options for initializing the tokenizer."
                            },
                            "option-train": {
                                "type": "object",
                                "properties": {},
                                "description": "options for traininig tokenizer."
                            }
                        }
                    }
                },
                {
                    "if": {
                        "properties": {
                            "type": {
                                "const": "JiebaTokenizer"
=======
>>>>>>> 6cbd7ef2
                            }
                        }
                    },
                    "then": {
                        "properties": {
                            "option-init": {
<<<<<<< HEAD
                                "type": "object",
                                "properties": {
                                    "userdict": {},
                                    "bos_id": {
                                        "type": "number",
                                        "default": 0
                                    }
                                },
                                "description": "options for initializing the tokenizer."
                            },
                            "option-train": {
                                "type": "object",
                                "properties": {},
                                "description": "options for traininig tokenizer."
                            }
                        }
                    }
                },
                {
                    "if": {
                        "properties": {
                            "type": {
                                "const": "LexiconTokenizer"
                            }
                        }
                    },
                    "then": {
                        "properties": {
                            "option-init": {
                                "type": "object",
                                "properties": {
                                    "lexicon": {
                                        "type": "string"
                                    },
                                    "add_special_token": {
                                        "type": "boolean",
                                        "default": true
                                    },
                                    "bos_interface": {
                                        "type": "string",
                                        "default": "<s>"
                                    },
                                    "unk_interface": {
                                        "type": "string",
                                        "default": "<unk>"
                                    }
                                },
                                "description": "options for initializing the tokenizer."
                            },
                            "option-train": {
                                "type": "object",
                                "properties": {},
                                "description": "options for traininig tokenizer."
                            }
                        }
                    }
                },
                {
                    "if": {
                        "properties": {
                            "type": {
                                "const": "RawTokenizer"
                            }
                        }
                    },
                    "then": {
                        "properties": {
                            "option-init": {
                                "type": "object",
                                "properties": {
                                    "num_units": {
                                        "type": "number"
                                    }
                                },
                                "description": "options for initializing the tokenizer."
                            },
                            "option-train": {
                                "type": "object",
                                "properties": {},
                                "description": "options for traininig tokenizer."
                            }
                        }
                    }
                },
                {
                    "if": {
                        "properties": {
                            "type": {
                                "const": "SentencePieceTokenizer"
                            }
                        }
                    },
                    "then": {
                        "properties": {
                            "option-init": {
                                "type": "object",
                                "properties": {
                                    "model_file": {
=======
                                "type": "object",
                                "properties": {
                                    "lexicon": {
>>>>>>> 6cbd7ef2
                                        "type": "string"
                                    }
                                },
                                "description": "options for initializing the tokenizer."
                            },
                            "option-train": {
                                "type": "object",
                                "properties": {
                                    "f_text": {
                                        "type": "string"
                                    },
                                    "model_prefix": {
                                        "type": "string"
                                    },
                                    "vocab_size": {
                                        "type": "number"
                                    },
                                    "add_dummy_prefix": {
                                        "type": "boolean",
                                        "default": true
                                    },
                                    "character_coverage": {
                                        "type": "number",
                                        "default": 0.9995
                                    },
                                    "model_type": {
                                        "default": "unigram"
                                    },
                                    "use_all_vocab": {
                                        "type": "boolean",
                                        "default": false
                                    },
                                    "bos_id": {
                                        "type": "number",
                                        "default": 0
                                    },
                                    "unk_id": {
                                        "type": "number",
                                        "default": 1
                                    },
                                    "eos_id": {
                                        "type": "number",
                                        "default": -1
                                    },
                                    "unk_surface": {
                                        "type": "string",
                                        "default": "<unk>"
                                    },
                                    "minloglevel": {
                                        "type": "number",
                                        "default": 1
                                    },
                                    "user_defined_symbols": {
                                        "type": "string",
                                        "default": ""
                                    },
                                    "train_extremely_large_corpus": {
                                        "type": "boolean",
                                        "default": false
                                    }
                                },
                                "description": "options for traininig tokenizer."
                            }
                        }
                    }
                }
            ],
            "required": "type"
        },
        "env": {
            "description": "Configure any environment variable if needed.",
            "type": "object",
            "properties": {
                "CUDA_VISIBLE_DEVICES": {
                    "description": "Configure which GPU(s) to be used.",
                    "type": "string",
                    "default": "0,1,2,3"
                },
                "NCCL_SOCKET_IFNAME": {
                    "description": "Configure which network interface to be used.",
                    "type": "string"
                }
            }
        },
        "train": {
            "type": "object",
            "properties": {
                "bin": {
                    "type": "string",
                    "description": "Modules that provides training interface.",
                    "examples": [
                        "cat.rnnt.train_unified",
                        "cat.rnnt.train_mwer",
                        "cat.rnnt.train_nce",
                        "cat.rnnt.train",
                        "cat.lm.train",
                        "cat.ctc.train",
                        "cat.ctc.train_sa_crf",
                        "cat.ctc.train_smbr"
                    ]
                }
            },
            "description": "Configuration of NN training",
            "required": [
                "bin",
                "option"
            ],
            "allOf": [
                {
                    "if": {
                        "properties": {
                            "bin": {
                                "const": "cat.rnnt.train_unified"
                            }
                        }
                    },
                    "then": {
                        "properties": {
                            "option": {
                                "type": "object",
                                "description": "Unified streaming/offline Transducer training options",
                                "properties": {
                                    "workers": {
                                        "type": "number",
                                        "description": "number of data loading workers (default: 1)",
                                        "default": 1
                                    },
                                    "rank": {
                                        "type": "number",
                                        "description": "node rank for distributed training",
                                        "default": 0
                                    },
                                    "dist_url": {
                                        "type": "string",
                                        "description": "url used to set up distributed training",
                                        "default": "tcp://localhost:13457"
                                    },
                                    "dist_backend": {
                                        "type": "string",
                                        "description": "distributed backend",
                                        "default": "nccl"
                                    },
                                    "world_size": {
                                        "type": "number",
                                        "description": "number of nodes for distributed training",
                                        "default": 1
                                    },
                                    "gpu": {
                                        "type": "number",
                                        "description": "GPU id to use."
                                    },
                                    "print_freq": {
                                        "type": "number",
                                        "description": "print frequency (default: 10)",
                                        "default": 10
                                    },
                                    "batch_size": {
                                        "type": "number",
                                        "description": "mini-batch size (default: 256), this is the total batch size of all GPUs on the current node when using Distributed Data Parallel",
                                        "default": 256
                                    },
                                    "seed": {
                                        "type": "number",
                                        "description": "Manual seed.",
                                        "default": 0
                                    },
                                    "amp": {
                                        "description": "Enable automatic mixed precision training.",
                                        "default": false
                                    },
                                    "grad_accum_fold": {
                                        "type": "number",
                                        "description": "Utilize gradient accumulation for K times. Default: K=1",
                                        "default": 1
                                    },
                                    "grad_norm": {
                                        "type": "number",
                                        "description": "Max norm of the gradients. Default: 0.0 (Disable grad-norm).",
                                        "default": 0.0
                                    },
                                    "debug": {
                                        "description": "Configure to debug settings, would overwrite most of the options.",
                                        "default": false
                                    },
                                    "verbose": {
                                        "description": "Configure to print out more detailed info.",
                                        "default": false
                                    },
                                    "check_freq": {
                                        "type": "number",
                                        "description": "Interval of checkpoints by steps (# of minibatches). Default: -1 (by epoch).",
                                        "default": -1
                                    },
                                    "trset": {
                                        "type": "string",
                                        "description": "Location of training data. Default: <data>/[pickle|hdf5]/tr.[pickle|hdf5]"
                                    },
                                    "devset": {
                                        "type": "string",
                                        "description": "Location of dev data. Default: <data>/[pickle|hdf5]/cv.[pickle|hdf5]"
                                    },
                                    "dir": {
                                        "type": "string",
                                        "description": "Directory to save the log and model files."
                                    },
                                    "dynamic_bucket_size": {
                                        "type": "number",
                                        "description": "The approximate maximum bucket size in dynamic_batch_mode=0.",
                                        "default": -1
                                    },
                                    "dynamic_batch_mode": {
                                        "type": "number",
                                        "description": "Dynamic batching mode. -1: disable; 0: bucket mode; 1: batch mode. default -1.",
                                        "default": -1,
                                        "examples": [
                                            -1,
                                            0,
                                            1
                                        ]
                                    },
                                    "tokenizer": {
                                        "type": "string",
                                        "description": "Specify tokenizer. Currently, only used with --large-dataset."
                                    },
                                    "large_dataset": {
                                        "description": "Use webdataset to load data in POSIX tar format. Be careful with this option, it would change many things than you might think.",
                                        "default": false
                                    },
                                    "config": {
                                        "type": "string",
                                        "description": "Path to configuration file of backbone."
                                    },
                                    "resume": {
                                        "type": "string",
                                        "description": "Path to location of checkpoint."
                                    },
                                    "init_model": {
                                        "type": "string",
                                        "description": "Path to location of checkpoint. This is different from --resume and would only load the parameters of model itself (w/o optimizer)"
                                    }
                                }
                            }
                        }
                    }
                },
                {
                    "if": {
                        "properties": {
                            "bin": {
                                "const": "cat.rnnt.train_mwer"
                            }
                        }
                    },
                    "then": {
                        "properties": {
                            "option": {
                                "type": "object",
                                "description": "MWER Transducer Training options",
                                "properties": {
                                    "workers": {
                                        "type": "number",
                                        "description": "number of data loading workers (default: 1)",
                                        "default": 1
                                    },
                                    "rank": {
                                        "type": "number",
                                        "description": "node rank for distributed training",
                                        "default": 0
                                    },
                                    "dist_url": {
                                        "type": "string",
                                        "description": "url used to set up distributed training",
                                        "default": "tcp://localhost:13457"
                                    },
                                    "dist_backend": {
                                        "type": "string",
                                        "description": "distributed backend",
                                        "default": "nccl"
                                    },
                                    "world_size": {
                                        "type": "number",
                                        "description": "number of nodes for distributed training",
                                        "default": 1
                                    },
                                    "gpu": {
                                        "type": "number",
                                        "description": "GPU id to use."
                                    },
                                    "print_freq": {
                                        "type": "number",
                                        "description": "print frequency (default: 10)",
                                        "default": 10
                                    },
                                    "batch_size": {
                                        "type": "number",
                                        "description": "mini-batch size (default: 256), this is the total batch size of all GPUs on the current node when using Distributed Data Parallel",
                                        "default": 256
                                    },
                                    "seed": {
                                        "type": "number",
                                        "description": "Manual seed.",
                                        "default": 0
                                    },
                                    "amp": {
                                        "description": "Enable automatic mixed precision training.",
                                        "default": false
                                    },
                                    "grad_accum_fold": {
                                        "type": "number",
                                        "description": "Utilize gradient accumulation for K times. Default: K=1",
                                        "default": 1
                                    },
                                    "grad_norm": {
                                        "type": "number",
                                        "description": "Max norm of the gradients. Default: 0.0 (Disable grad-norm).",
                                        "default": 0.0
                                    },
                                    "debug": {
                                        "description": "Configure to debug settings, would overwrite most of the options.",
                                        "default": false
                                    },
                                    "verbose": {
                                        "description": "Configure to print out more detailed info.",
                                        "default": false
                                    },
                                    "check_freq": {
                                        "type": "number",
                                        "description": "Interval of checkpoints by steps (# of minibatches). Default: -1 (by epoch).",
                                        "default": -1
                                    },
                                    "trset": {
                                        "type": "string",
                                        "description": "Location of training data. Default: <data>/[pickle|hdf5]/tr.[pickle|hdf5]"
                                    },
<<<<<<< HEAD
                                    "devset": {
                                        "type": "string",
                                        "description": "Location of dev data. Default: <data>/[pickle|hdf5]/cv.[pickle|hdf5]"
                                    },
                                    "dir": {
                                        "type": "string",
                                        "description": "Directory to save the log and model files."
                                    },
                                    "dynamic_bucket_size": {
=======
                                    "add_special_token": {
                                        "type": "boolean",
                                        "default": true
                                    },
                                    "bos_interface": {
                                        "type": "string",
                                        "default": "<s>"
                                    },
                                    "unk_interface": {
                                        "type": "string",
                                        "default": "<unk>"
                                    },
                                    "userdict": {}
                                },
                                "description": "options for initializing the tokenizer."
                            },
                            "option-train": {
                                "type": "object",
                                "properties": {},
                                "description": "options for traininig tokenizer."
                            }
                        }
                    }
                },
                {
                    "if": {
                        "properties": {
                            "type": {
                                "const": "JiebaTokenizer"
                            }
                        }
                    },
                    "then": {
                        "properties": {
                            "option-init": {
                                "type": "object",
                                "properties": {
                                    "userdict": {},
                                    "bos_id": {
>>>>>>> 6cbd7ef2
                                        "type": "number",
                                        "description": "The approximate maximum bucket size in dynamic_batch_mode=0.",
                                        "default": -1
                                    },
                                    "dynamic_batch_mode": {
                                        "type": "number",
                                        "description": "Dynamic batching mode. -1: disable; 0: bucket mode; 1: batch mode. default -1.",
                                        "default": -1,
                                        "examples": [
                                            -1,
                                            0,
                                            1
                                        ]
                                    },
                                    "tokenizer": {
                                        "type": "string",
                                        "description": "Specify tokenizer. Currently, only used with --large-dataset."
                                    },
                                    "large_dataset": {
                                        "description": "Use webdataset to load data in POSIX tar format. Be careful with this option, it would change many things than you might think.",
                                        "default": false
                                    },
                                    "config": {
                                        "type": "string",
                                        "description": "Path to configuration file of backbone."
                                    },
                                    "resume": {
                                        "type": "string",
                                        "description": "Path to location of checkpoint."
                                    },
                                    "init_model": {
                                        "type": "string",
                                        "description": "Path to location of checkpoint. This is different from --resume and would only load the parameters of model itself (w/o optimizer)"
                                    }
                                },
                                "description": "options for initializing the tokenizer."
                            },
                            "option-train": {
                                "type": "object",
                                "properties": {},
                                "description": "options for traininig tokenizer."
                            }
                        }
                    }
                },
                {
                    "if": {
                        "properties": {
<<<<<<< HEAD
                            "bin": {
                                "const": "cat.rnnt.train_nce"
=======
                            "type": {
                                "const": "LexiconTokenizer"
>>>>>>> 6cbd7ef2
                            }
                        }
                    },
                    "then": {
                        "properties": {
<<<<<<< HEAD
                            "option": {
=======
                            "option-init": {
>>>>>>> 6cbd7ef2
                                "type": "object",
                                "description": "NCE Transducer Training options",
                                "properties": {
<<<<<<< HEAD
                                    "workers": {
                                        "type": "number",
                                        "description": "number of data loading workers (default: 1)",
                                        "default": 1
                                    },
                                    "rank": {
                                        "type": "number",
                                        "description": "node rank for distributed training",
                                        "default": 0
                                    },
                                    "dist_url": {
                                        "type": "string",
                                        "description": "url used to set up distributed training",
                                        "default": "tcp://localhost:13457"
                                    },
                                    "dist_backend": {
                                        "type": "string",
                                        "description": "distributed backend",
                                        "default": "nccl"
                                    },
                                    "world_size": {
                                        "type": "number",
                                        "description": "number of nodes for distributed training",
                                        "default": 1
=======
                                    "lexicon": {
                                        "type": "string"
                                    },
                                    "add_special_token": {
                                        "type": "boolean",
                                        "default": true
                                    },
                                    "bos_interface": {
                                        "type": "string",
                                        "default": "<s>"
                                    },
                                    "unk_interface": {
                                        "type": "string",
                                        "default": "<unk>"
                                    }
                                },
                                "description": "options for initializing the tokenizer."
                            },
                            "option-train": {
                                "type": "object",
                                "properties": {},
                                "description": "options for traininig tokenizer."
                            }
                        }
                    }
                },
                {
                    "if": {
                        "properties": {
                            "type": {
                                "const": "RawTokenizer"
                            }
                        }
                    },
                    "then": {
                        "properties": {
                            "option-init": {
                                "type": "object",
                                "properties": {
                                    "num_units": {
                                        "type": "number"
                                    }
                                },
                                "description": "options for initializing the tokenizer."
                            },
                            "option-train": {
                                "type": "object",
                                "properties": {},
                                "description": "options for traininig tokenizer."
                            }
                        }
                    }
                },
                {
                    "if": {
                        "properties": {
                            "type": {
                                "const": "SentencePieceTokenizer"
                            }
                        }
                    },
                    "then": {
                        "properties": {
                            "option-init": {
                                "type": "object",
                                "properties": {
                                    "model_file": {
                                        "type": "string"
                                    }
                                },
                                "description": "options for initializing the tokenizer."
                            },
                            "option-train": {
                                "type": "object",
                                "properties": {
                                    "f_text": {
                                        "type": "string"
                                    },
                                    "model_prefix": {
                                        "type": "string"
                                    },
                                    "vocab_size": {
                                        "type": "number"
                                    },
                                    "add_dummy_prefix": {
                                        "type": "boolean",
                                        "default": true
>>>>>>> 6cbd7ef2
                                    },
                                    "gpu": {
                                        "type": "number",
                                        "description": "GPU id to use."
                                    },
<<<<<<< HEAD
                                    "print_freq": {
                                        "type": "number",
                                        "description": "print frequency (default: 10)",
                                        "default": 10
                                    },
                                    "batch_size": {
                                        "type": "number",
                                        "description": "mini-batch size (default: 256), this is the total batch size of all GPUs on the current node when using Distributed Data Parallel",
                                        "default": 256
                                    },
                                    "seed": {
                                        "type": "number",
                                        "description": "Manual seed.",
                                        "default": 0
                                    },
                                    "amp": {
                                        "description": "Enable automatic mixed precision training.",
                                        "default": false
                                    },
                                    "grad_accum_fold": {
                                        "type": "number",
                                        "description": "Utilize gradient accumulation for K times. Default: K=1",
                                        "default": 1
                                    },
                                    "grad_norm": {
                                        "type": "number",
                                        "description": "Max norm of the gradients. Default: 0.0 (Disable grad-norm).",
                                        "default": 0.0
                                    },
                                    "debug": {
                                        "description": "Configure to debug settings, would overwrite most of the options.",
                                        "default": false
                                    },
                                    "verbose": {
                                        "description": "Configure to print out more detailed info.",
                                        "default": false
                                    },
                                    "check_freq": {
=======
                                    "model_type": {
                                        "default": "unigram"
                                    },
                                    "use_all_vocab": {
                                        "type": "boolean",
                                        "default": false
                                    },
                                    "bos_id": {
>>>>>>> 6cbd7ef2
                                        "type": "number",
                                        "description": "Interval of checkpoints by steps (# of minibatches). Default: -1 (by epoch).",
                                        "default": -1
                                    },
<<<<<<< HEAD
                                    "trset": {
                                        "type": "string",
                                        "description": "Location of training data. Default: <data>/[pickle|hdf5]/tr.[pickle|hdf5]"
                                    },
                                    "devset": {
                                        "type": "string",
                                        "description": "Location of dev data. Default: <data>/[pickle|hdf5]/cv.[pickle|hdf5]"
                                    },
                                    "dir": {
                                        "type": "string",
                                        "description": "Directory to save the log and model files."
                                    },
                                    "dynamic_bucket_size": {
                                        "type": "number",
                                        "description": "The approximate maximum bucket size in dynamic_batch_mode=0.",
=======
                                    "unk_id": {
                                        "type": "number",
                                        "default": 1
                                    },
                                    "eos_id": {
                                        "type": "number",
>>>>>>> 6cbd7ef2
                                        "default": -1
                                    },
                                    "dynamic_batch_mode": {
                                        "type": "number",
                                        "description": "Dynamic batching mode. -1: disable; 0: bucket mode; 1: batch mode. default -1.",
                                        "default": -1,
                                        "examples": [
                                            -1,
                                            0,
                                            1
                                        ]
                                    },
                                    "tokenizer": {
                                        "type": "string",
<<<<<<< HEAD
                                        "description": "Specify tokenizer. Currently, only used with --large-dataset."
=======
                                        "default": "<unk>"
                                    },
                                    "minloglevel": {
                                        "type": "number",
                                        "default": 1
                                    },
                                    "user_defined_symbols": {
                                        "type": "string",
                                        "default": ""
>>>>>>> 6cbd7ef2
                                    },
                                    "large_dataset": {
                                        "description": "Use webdataset to load data in POSIX tar format. Be careful with this option, it would change many things than you might think.",
                                        "default": false
<<<<<<< HEAD
                                    },
                                    "config": {
                                        "type": "string",
                                        "description": "Path to configuration file of backbone."
                                    },
                                    "resume": {
                                        "type": "string",
                                        "description": "Path to location of checkpoint."
                                    },
                                    "init_model": {
                                        "type": "string",
                                        "description": "Path to location of checkpoint. This is different from --resume and would only load the parameters of model itself (w/o optimizer)"
=======
                                    }
                                },
                                "description": "options for traininig tokenizer."
                            }
                        }
                    }
                },
                {
                    "if": {
                        "properties": {
                            "type": {
                                "const": "SimpleTokenizer"
                            }
                        }
                    },
                    "then": {
                        "properties": {
                            "option-init": {
                                "type": "object",
                                "properties": {
                                    "dmap": {},
                                    "read_index_from_file": {
                                        "type": "boolean",
                                        "default": false
>>>>>>> 6cbd7ef2
                                    }
                                },
                                "description": "options for initializing the tokenizer."
                            },
                            "option-train": {
                                "type": "object",
                                "properties": {},
                                "description": "options for traininig tokenizer."
                            }
                        }
                    }
<<<<<<< HEAD
                },
=======
                }
            ],
            "required": "type"
        },
        "env": {
            "description": "Configure any environment variable if needed.",
            "type": "object",
            "properties": {
                "CUDA_VISIBLE_DEVICES": {
                    "description": "Configure which GPU(s) to be used.",
                    "type": "string",
                    "default": "0,1,2,3"
                },
                "NCCL_SOCKET_IFNAME": {
                    "description": "Configure which network interface to be used.",
                    "type": "string"
                }
            }
        },
        "train": {
            "type": "object",
            "properties": {
                "bin": {
                    "type": "string",
                    "description": "Modules that provides training interface.",
                    "examples": [
                        "cat.rnnt.train_unified",
                        "cat.rnnt.train_mwer",
                        "cat.rnnt.train_nce",
                        "cat.rnnt.train",
                        "cat.lm.train",
                        "cat.ctc.train",
                        "cat.ctc.train_scrf"
                    ]
                }
            },
            "description": "Configuration of NN training",
            "required": [
                "bin",
                "option"
            ],
            "allOf": [
>>>>>>> 6cbd7ef2
                {
                    "if": {
                        "properties": {
                            "bin": {
<<<<<<< HEAD
                                "const": "cat.rnnt.train"
=======
                                "const": "cat.rnnt.train_unified"
                            }
                        }
                    },
                    "then": {
                        "properties": {
                            "option": {
                                "type": "object",
                                "description": "Unified streaming/offline Transducer training options",
                                "properties": {
                                    "workers": {
                                        "type": "number",
                                        "description": "number of data loading workers (default: 1)",
                                        "default": 1
                                    },
                                    "rank": {
                                        "type": "number",
                                        "description": "node rank for distributed training",
                                        "default": 0
                                    },
                                    "dist_url": {
                                        "type": "string",
                                        "description": "url used to set up distributed training",
                                        "default": "tcp://localhost:13457"
                                    },
                                    "dist_backend": {
                                        "type": "string",
                                        "description": "distributed backend",
                                        "default": "nccl"
                                    },
                                    "world_size": {
                                        "type": "number",
                                        "description": "number of nodes for distributed training",
                                        "default": 1
                                    },
                                    "gpu": {
                                        "type": "number",
                                        "description": "GPU id to use."
                                    },
                                    "print_freq": {
                                        "type": "number",
                                        "description": "print frequency (default: 10)",
                                        "default": 10
                                    },
                                    "batch_size": {
                                        "type": "number",
                                        "description": "mini-batch size (default: 256), this is the total batch size of all GPUs on the current node when using Distributed Data Parallel",
                                        "default": 256
                                    },
                                    "seed": {
                                        "type": "number",
                                        "description": "Manual seed.",
                                        "default": 0
                                    },
                                    "amp": {
                                        "description": "Enable automatic mixed precision training.",
                                        "default": false
                                    },
                                    "grad_accum_fold": {
                                        "type": "number",
                                        "description": "Utilize gradient accumulation for K times. Default: K=1",
                                        "default": 1
                                    },
                                    "grad_norm": {
                                        "type": "number",
                                        "description": "Max norm of the gradients. Default: 0.0 (Disable grad-norm).",
                                        "default": 0.0
                                    },
                                    "debug": {
                                        "description": "Configure to debug settings, would overwrite most of the options.",
                                        "default": false
                                    },
                                    "verbose": {
                                        "description": "Configure to print out more detailed info.",
                                        "default": false
                                    },
                                    "check_freq": {
                                        "type": "number",
                                        "description": "Interval of checkpoints by steps (# of minibatches). Default: -1 (by epoch).",
                                        "default": -1
                                    },
                                    "trset": {
                                        "type": "string",
                                        "description": "Location of training data. Default: <data>/[pickle|hdf5]/tr.[pickle|hdf5]"
                                    },
                                    "devset": {
                                        "type": "string",
                                        "description": "Location of dev data. Default: <data>/[pickle|hdf5]/cv.[pickle|hdf5]"
                                    },
                                    "dir": {
                                        "type": "string",
                                        "description": "Directory to save the log and model files."
                                    },
                                    "bucket_size": {
                                        "type": "number",
                                        "description": "Number of seq lengths in total of a mini-batch, valid in --batching-mode='batch'",
                                        "default": -1
                                    },
                                    "batching_mode": {
                                        "type": "string",
                                        "description": "Batching mode: 'batch' or 'bucker', default: 'batch'",
                                        "default": "batch",
                                        "examples": [
                                            "batch",
                                            "bucket"
                                        ]
                                    },
                                    "batching_uneven": {
                                        "description": "Dispatch samples to processors 'smartly' (not always) instead evenly. Default: False",
                                        "default": false
                                    },
                                    "tokenizer": {
                                        "type": "string",
                                        "description": "Specify tokenizer. Currently, only used with --large-dataset."
                                    },
                                    "large_dataset": {
                                        "description": "Use webdataset to load data in POSIX tar format. Be careful with this option, it would change many things than you might think.",
                                        "default": false
                                    },
                                    "config": {
                                        "type": "string",
                                        "description": "Path to configuration file of backbone."
                                    },
                                    "resume": {
                                        "type": "string",
                                        "description": "Path to location of checkpoint."
                                    },
                                    "init_model": {
                                        "type": "string",
                                        "description": "Path to location of checkpoint. This is different from --resume and would only load the parameters of model itself."
                                    }
                                }
                            }
                        }
                    }
                },
                {
                    "if": {
                        "properties": {
                            "bin": {
                                "const": "cat.rnnt.train_mwer"
>>>>>>> 6cbd7ef2
                            }
                        }
                    },
                    "then": {
                        "properties": {
                            "option": {
                                "type": "object",
                                "description": "Transducer training options",
                                "properties": {
                                    "workers": {
                                        "type": "number",
                                        "description": "number of data loading workers (default: 1)",
                                        "default": 1
                                    },
                                    "rank": {
                                        "type": "number",
                                        "description": "node rank for distributed training",
                                        "default": 0
                                    },
                                    "dist_url": {
                                        "type": "string",
                                        "description": "url used to set up distributed training",
                                        "default": "tcp://localhost:13457"
                                    },
                                    "dist_backend": {
                                        "type": "string",
                                        "description": "distributed backend",
                                        "default": "nccl"
                                    },
                                    "world_size": {
                                        "type": "number",
                                        "description": "number of nodes for distributed training",
                                        "default": 1
                                    },
                                    "gpu": {
                                        "type": "number",
                                        "description": "GPU id to use."
                                    },
                                    "print_freq": {
                                        "type": "number",
                                        "description": "print frequency (default: 10)",
                                        "default": 10
                                    },
                                    "batch_size": {
                                        "type": "number",
                                        "description": "mini-batch size (default: 256), this is the total batch size of all GPUs on the current node when using Distributed Data Parallel",
                                        "default": 256
                                    },
                                    "seed": {
                                        "type": "number",
                                        "description": "Manual seed.",
                                        "default": 0
                                    },
                                    "amp": {
                                        "description": "Enable automatic mixed precision training.",
                                        "default": false
                                    },
                                    "grad_accum_fold": {
                                        "type": "number",
                                        "description": "Utilize gradient accumulation for K times. Default: K=1",
                                        "default": 1
                                    },
                                    "grad_norm": {
                                        "type": "number",
                                        "description": "Max norm of the gradients. Default: 0.0 (Disable grad-norm).",
                                        "default": 0.0
                                    },
                                    "debug": {
                                        "description": "Configure to debug settings, would overwrite most of the options.",
                                        "default": false
                                    },
                                    "verbose": {
                                        "description": "Configure to print out more detailed info.",
                                        "default": false
                                    },
                                    "check_freq": {
                                        "type": "number",
                                        "description": "Interval of checkpoints by steps (# of minibatches). Default: -1 (by epoch).",
                                        "default": -1
                                    },
                                    "trset": {
                                        "type": "string",
                                        "description": "Location of training data. Default: <data>/[pickle|hdf5]/tr.[pickle|hdf5]"
                                    },
                                    "devset": {
                                        "type": "string",
                                        "description": "Location of dev data. Default: <data>/[pickle|hdf5]/cv.[pickle|hdf5]"
                                    },
                                    "dir": {
                                        "type": "string",
                                        "description": "Directory to save the log and model files."
                                    },
                                    "bucket_size": {
                                        "type": "number",
                                        "description": "Number of seq lengths in total of a mini-batch, valid in --batching-mode='batch'",
                                        "default": -1
                                    },
                                    "batching_mode": {
                                        "type": "string",
                                        "description": "Batching mode: 'batch' or 'bucker', default: 'batch'",
                                        "default": "batch",
                                        "examples": [
                                            "batch",
                                            "bucket"
                                        ]
                                    },
                                    "batching_uneven": {
                                        "description": "Dispatch samples to processors 'smartly' (not always) instead evenly. Default: False",
                                        "default": false
                                    },
                                    "tokenizer": {
                                        "type": "string",
                                        "description": "Specify tokenizer. Currently, only used with --large-dataset."
                                    },
                                    "large_dataset": {
                                        "description": "Use webdataset to load data in POSIX tar format. Be careful with this option, it would change many things than you might think.",
                                        "default": false
                                    },
                                    "config": {
                                        "type": "string",
                                        "description": "Path to configuration file of backbone."
                                    },
                                    "resume": {
                                        "type": "string",
                                        "description": "Path to location of checkpoint."
                                    },
                                    "init_model": {
                                        "type": "string",
                                        "description": "Path to location of checkpoint. This is different from --resume and would only load the parameters of model itself."
                                    }
                                }
                            }
                        }
                    }
                },
                {
                    "if": {
                        "properties": {
                            "bin": {
                                "const": "cat.lm.train"
                            }
                        }
                    },
                    "then": {
                        "properties": {
                            "option": {
                                "type": "object",
                                "description": "Language model trainer. options",
                                "properties": {
                                    "workers": {
                                        "type": "number",
                                        "description": "number of data loading workers (default: 1)",
                                        "default": 1
                                    },
                                    "rank": {
                                        "type": "number",
                                        "description": "node rank for distributed training",
                                        "default": 0
                                    },
                                    "dist_url": {
                                        "type": "string",
                                        "description": "url used to set up distributed training",
                                        "default": "tcp://localhost:13457"
                                    },
                                    "dist_backend": {
                                        "type": "string",
                                        "description": "distributed backend",
                                        "default": "nccl"
                                    },
                                    "world_size": {
                                        "type": "number",
                                        "description": "number of nodes for distributed training",
                                        "default": 1
                                    },
                                    "gpu": {
                                        "type": "number",
                                        "description": "GPU id to use."
                                    },
                                    "print_freq": {
                                        "type": "number",
                                        "description": "print frequency (default: 10)",
                                        "default": 10
                                    },
                                    "batch_size": {
                                        "type": "number",
                                        "description": "mini-batch size (default: 256), this is the total batch size of all GPUs on the current node when using Distributed Data Parallel",
                                        "default": 256
                                    },
                                    "seed": {
                                        "type": "number",
                                        "description": "Manual seed.",
                                        "default": 0
                                    },
                                    "amp": {
                                        "description": "Enable automatic mixed precision training.",
                                        "default": false
                                    },
                                    "grad_accum_fold": {
                                        "type": "number",
                                        "description": "Utilize gradient accumulation for K times. Default: K=1",
                                        "default": 1
                                    },
                                    "grad_norm": {
                                        "type": "number",
                                        "description": "Max norm of the gradients. Default: 0.0 (Disable grad-norm).",
                                        "default": 0.0
                                    },
                                    "debug": {
                                        "description": "Configure to debug settings, would overwrite most of the options.",
                                        "default": false
                                    },
                                    "verbose": {
                                        "description": "Configure to print out more detailed info.",
                                        "default": false
                                    },
                                    "check_freq": {
                                        "type": "number",
                                        "description": "Interval of checkpoints by steps (# of minibatches). Default: -1 (by epoch).",
                                        "default": -1
                                    },
                                    "trset": {
                                        "type": "string",
                                        "description": "Location of training data. Default: <data>/[pickle|hdf5]/tr.[pickle|hdf5]"
                                    },
                                    "devset": {
                                        "type": "string",
                                        "description": "Location of dev data. Default: <data>/[pickle|hdf5]/cv.[pickle|hdf5]"
                                    },
                                    "dir": {
                                        "type": "string",
                                        "description": "Directory to save the log and model files."
                                    },
                                    "bucket_size": {
                                        "type": "number",
                                        "description": "Number of seq lengths in total of a mini-batch, valid in --batching-mode='batch'",
                                        "default": -1
                                    },
                                    "batching_mode": {
                                        "type": "string",
                                        "description": "Batching mode: 'batch' or 'bucker', default: 'batch'",
                                        "default": "batch",
                                        "examples": [
                                            "batch",
                                            "bucket"
                                        ]
                                    },
                                    "batching_uneven": {
                                        "description": "Dispatch samples to processors 'smartly' (not always) instead evenly. Default: False",
                                        "default": false
                                    },
                                    "tokenizer": {
                                        "type": "string",
                                        "description": "Specify tokenizer. Currently, only used with --large-dataset."
                                    },
                                    "large_dataset": {
                                        "description": "Use webdataset to load data in POSIX tar format. Be careful with this option, it would change many things than you might think.",
                                        "default": false
                                    },
                                    "config": {
                                        "type": "string",
                                        "description": "Path to configuration file of backbone."
                                    },
                                    "resume": {
                                        "type": "string",
                                        "description": "Path to location of checkpoint."
                                    },
                                    "init_model": {
                                        "type": "string",
                                        "description": "Path to location of checkpoint. This is different from --resume and would only load the parameters of model itself."
                                    }
                                }
                            }
                        }
                    }
                },
                {
                    "if": {
                        "properties": {
                            "bin": {
                                "const": "cat.ctc.train"
                            }
                        }
                    },
                    "then": {
                        "properties": {
                            "option": {
                                "type": "object",
                                "description": "CTC trainer. options",
                                "properties": {
                                    "workers": {
                                        "type": "number",
                                        "description": "number of data loading workers (default: 1)",
                                        "default": 1
                                    },
                                    "rank": {
                                        "type": "number",
                                        "description": "node rank for distributed training",
                                        "default": 0
                                    },
                                    "dist_url": {
                                        "type": "string",
                                        "description": "url used to set up distributed training",
                                        "default": "tcp://localhost:13457"
                                    },
                                    "dist_backend": {
                                        "type": "string",
                                        "description": "distributed backend",
                                        "default": "nccl"
                                    },
                                    "world_size": {
                                        "type": "number",
                                        "description": "number of nodes for distributed training",
                                        "default": 1
                                    },
                                    "gpu": {
                                        "type": "number",
                                        "description": "GPU id to use."
                                    },
                                    "print_freq": {
                                        "type": "number",
                                        "description": "print frequency (default: 10)",
                                        "default": 10
                                    },
                                    "batch_size": {
                                        "type": "number",
                                        "description": "mini-batch size (default: 256), this is the total batch size of all GPUs on the current node when using Distributed Data Parallel",
                                        "default": 256
                                    },
                                    "seed": {
                                        "type": "number",
                                        "description": "Manual seed.",
                                        "default": 0
                                    },
                                    "amp": {
                                        "description": "Enable automatic mixed precision training.",
                                        "default": false
                                    },
                                    "grad_accum_fold": {
                                        "type": "number",
                                        "description": "Utilize gradient accumulation for K times. Default: K=1",
                                        "default": 1
                                    },
                                    "grad_norm": {
                                        "type": "number",
                                        "description": "Max norm of the gradients. Default: 0.0 (Disable grad-norm).",
                                        "default": 0.0
                                    },
                                    "debug": {
                                        "description": "Configure to debug settings, would overwrite most of the options.",
                                        "default": false
                                    },
                                    "verbose": {
                                        "description": "Configure to print out more detailed info.",
                                        "default": false
                                    },
                                    "check_freq": {
                                        "type": "number",
                                        "description": "Interval of checkpoints by steps (# of minibatches). Default: -1 (by epoch).",
                                        "default": -1
                                    },
                                    "trset": {
                                        "type": "string",
                                        "description": "Location of training data. Default: <data>/[pickle|hdf5]/tr.[pickle|hdf5]"
                                    },
                                    "devset": {
                                        "type": "string",
                                        "description": "Location of dev data. Default: <data>/[pickle|hdf5]/cv.[pickle|hdf5]"
                                    },
                                    "dir": {
                                        "type": "string",
                                        "description": "Directory to save the log and model files."
                                    },
                                    "bucket_size": {
                                        "type": "number",
                                        "description": "Number of seq lengths in total of a mini-batch, valid in --batching-mode='batch'",
                                        "default": -1
                                    },
                                    "batching_mode": {
                                        "type": "string",
                                        "description": "Batching mode: 'batch' or 'bucker', default: 'batch'",
                                        "default": "batch",
                                        "examples": [
                                            "batch",
                                            "bucket"
                                        ]
                                    },
                                    "batching_uneven": {
                                        "description": "Dispatch samples to processors 'smartly' (not always) instead evenly. Default: False",
                                        "default": false
                                    },
                                    "tokenizer": {
                                        "type": "string",
                                        "description": "Specify tokenizer. Currently, only used with --large-dataset."
                                    },
                                    "large_dataset": {
                                        "description": "Use webdataset to load data in POSIX tar format. Be careful with this option, it would change many things than you might think.",
                                        "default": false
                                    },
                                    "config": {
                                        "type": "string",
                                        "description": "Path to configuration file of backbone."
                                    },
                                    "resume": {
                                        "type": "string",
                                        "description": "Path to location of checkpoint."
                                    },
                                    "init_model": {
                                        "type": "string",
                                        "description": "Path to location of checkpoint. This is different from --resume and would only load the parameters of model itself."
                                    }
                                }
                            }
                        }
                    }
                },
                {
                    "if": {
                        "properties": {
                            "bin": {
                                "const": "cat.ctc.train_sa_crf"
                            }
                        }
                    },
                    "then": {
                        "properties": {
                            "option": {
                                "type": "object",
                                "description": "SA-CRF CTC Trainer options",
                                "properties": {
                                    "workers": {
                                        "type": "number",
                                        "description": "number of data loading workers (default: 1)",
                                        "default": 1
                                    },
                                    "rank": {
                                        "type": "number",
                                        "description": "node rank for distributed training",
                                        "default": 0
                                    },
                                    "dist_url": {
                                        "type": "string",
                                        "description": "url used to set up distributed training",
                                        "default": "tcp://localhost:13457"
                                    },
                                    "dist_backend": {
                                        "type": "string",
                                        "description": "distributed backend",
                                        "default": "nccl"
                                    },
                                    "world_size": {
                                        "type": "number",
                                        "description": "number of nodes for distributed training",
                                        "default": 1
                                    },
                                    "gpu": {
                                        "type": "number",
                                        "description": "GPU id to use."
                                    },
                                    "print_freq": {
                                        "type": "number",
                                        "description": "print frequency (default: 10)",
                                        "default": 10
                                    },
                                    "batch_size": {
                                        "type": "number",
                                        "description": "mini-batch size (default: 256), this is the total batch size of all GPUs on the current node when using Distributed Data Parallel",
                                        "default": 256
                                    },
                                    "seed": {
                                        "type": "number",
                                        "description": "Manual seed.",
                                        "default": 0
                                    },
                                    "amp": {
                                        "description": "Enable automatic mixed precision training.",
                                        "default": false
                                    },
                                    "grad_accum_fold": {
                                        "type": "number",
                                        "description": "Utilize gradient accumulation for K times. Default: K=1",
                                        "default": 1
                                    },
                                    "grad_norm": {
                                        "type": "number",
                                        "description": "Max norm of the gradients. Default: 0.0 (Disable grad-norm).",
                                        "default": 0.0
                                    },
                                    "debug": {
                                        "description": "Configure to debug settings, would overwrite most of the options.",
                                        "default": false
                                    },
                                    "verbose": {
                                        "description": "Configure to print out more detailed info.",
                                        "default": false
                                    },
                                    "check_freq": {
                                        "type": "number",
                                        "description": "Interval of checkpoints by steps (# of minibatches). Default: -1 (by epoch).",
                                        "default": -1
                                    },
                                    "trset": {
                                        "type": "string",
                                        "description": "Location of training data. Default: <data>/[pickle|hdf5]/tr.[pickle|hdf5]"
                                    },
                                    "devset": {
                                        "type": "string",
                                        "description": "Location of dev data. Default: <data>/[pickle|hdf5]/cv.[pickle|hdf5]"
                                    },
                                    "dir": {
                                        "type": "string",
                                        "description": "Directory to save the log and model files."
                                    },
                                    "bucket_size": {
                                        "type": "number",
                                        "description": "Number of seq lengths in total of a mini-batch, valid in --batching-mode='batch'",
                                        "default": -1
                                    },
                                    "batching_mode": {
                                        "type": "string",
                                        "description": "Batching mode: 'batch' or 'bucker', default: 'batch'",
                                        "default": "batch",
                                        "examples": [
                                            "batch",
                                            "bucket"
                                        ]
                                    },
                                    "batching_uneven": {
                                        "description": "Dispatch samples to processors 'smartly' (not always) instead evenly. Default: False",
                                        "default": false
                                    },
                                    "tokenizer": {
                                        "type": "string",
                                        "description": "Specify tokenizer. Currently, only used with --large-dataset."
                                    },
                                    "large_dataset": {
                                        "description": "Use webdataset to load data in POSIX tar format. Be careful with this option, it would change many things than you might think.",
                                        "default": false
                                    },
                                    "config": {
                                        "type": "string",
                                        "description": "Path to configuration file of backbone."
                                    },
                                    "resume": {
                                        "type": "string",
                                        "description": "Path to location of checkpoint."
                                    },
                                    "init_model": {
                                        "type": "string",
                                        "description": "Path to location of checkpoint. This is different from --resume and would only load the parameters of model itself."
                                    }
                                }
                            }
                        }
                    }
                },
                {
                    "if": {
                        "properties": {
                            "bin": {
                                "const": "cat.ctc.train_smbr"
                            }
                        }
                    },
                    "then": {
                        "properties": {
                            "option": {
                                "type": "object",
                                "description": "CTC-sMBR samplings Trainer options",
                                "properties": {
                                    "workers": {
                                        "type": "number",
                                        "description": "number of data loading workers (default: 1)",
                                        "default": 1
                                    },
                                    "rank": {
                                        "type": "number",
                                        "description": "node rank for distributed training",
                                        "default": 0
                                    },
                                    "dist_url": {
                                        "type": "string",
                                        "description": "url used to set up distributed training",
                                        "default": "tcp://localhost:13457"
                                    },
                                    "dist_backend": {
                                        "type": "string",
                                        "description": "distributed backend",
                                        "default": "nccl"
                                    },
                                    "world_size": {
                                        "type": "number",
                                        "description": "number of nodes for distributed training",
                                        "default": 1
                                    },
                                    "gpu": {
                                        "type": "number",
                                        "description": "GPU id to use."
                                    },
                                    "print_freq": {
                                        "type": "number",
                                        "description": "print frequency (default: 10)",
                                        "default": 10
                                    },
                                    "batch_size": {
                                        "type": "number",
                                        "description": "mini-batch size (default: 256), this is the total batch size of all GPUs on the current node when using Distributed Data Parallel",
                                        "default": 256
                                    },
                                    "seed": {
                                        "type": "number",
                                        "description": "Manual seed.",
                                        "default": 0
                                    },
                                    "amp": {
                                        "description": "Enable automatic mixed precision training.",
                                        "default": false
                                    },
                                    "grad_accum_fold": {
                                        "type": "number",
                                        "description": "Utilize gradient accumulation for K times. Default: K=1",
                                        "default": 1
                                    },
                                    "grad_norm": {
                                        "type": "number",
                                        "description": "Max norm of the gradients. Default: 0.0 (Disable grad-norm).",
                                        "default": 0.0
                                    },
                                    "debug": {
                                        "description": "Configure to debug settings, would overwrite most of the options.",
                                        "default": false
                                    },
                                    "verbose": {
                                        "description": "Configure to print out more detailed info.",
                                        "default": false
                                    },
                                    "check_freq": {
                                        "type": "number",
                                        "description": "Interval of checkpoints by steps (# of minibatches). Default: -1 (by epoch).",
                                        "default": -1
                                    },
                                    "trset": {
                                        "type": "string",
                                        "description": "Location of training data. Default: <data>/[pickle|hdf5]/tr.[pickle|hdf5]"
                                    },
                                    "devset": {
                                        "type": "string",
                                        "description": "Location of dev data. Default: <data>/[pickle|hdf5]/cv.[pickle|hdf5]"
                                    },
                                    "dir": {
                                        "type": "string",
                                        "description": "Directory to save the log and model files."
                                    },
                                    "bucket_size": {
                                        "type": "number",
                                        "description": "Number of seq lengths in total of a mini-batch, valid in --batching-mode='batch'",
                                        "default": -1
                                    },
                                    "batching_mode": {
                                        "type": "string",
                                        "description": "Batching mode: 'batch' or 'bucker', default: 'batch'",
                                        "default": "batch",
                                        "examples": [
                                            "batch",
                                            "bucket"
                                        ]
                                    },
                                    "batching_uneven": {
                                        "description": "Dispatch samples to processors 'smartly' (not always) instead evenly. Default: False",
                                        "default": false
                                    },
                                    "tokenizer": {
                                        "type": "string",
                                        "description": "Specify tokenizer. Currently, only used with --large-dataset."
                                    },
                                    "large_dataset": {
                                        "description": "Use webdataset to load data in POSIX tar format. Be careful with this option, it would change many things than you might think.",
                                        "default": false
                                    },
                                    "config": {
                                        "type": "string",
                                        "description": "Path to configuration file of backbone."
                                    },
                                    "resume": {
                                        "type": "string",
                                        "description": "Path to location of checkpoint."
                                    },
                                    "init_model": {
                                        "type": "string",
                                        "description": "Path to location of checkpoint. This is different from --resume and would only load the parameters of model itself."
                                    }
                                }
                            }
                        }
                    }
                },
                {
                    "if": {
                        "properties": {
                            "bin": {
                                "const": "cat.ctc.train_scrf"
                            }
                        }
                    },
                    "then": {
                        "properties": {
                            "option": {
                                "type": "object",
                                "description": "Sampling-base CTC-CRF Trainer options",
                                "properties": {
                                    "workers": {
                                        "type": "number",
                                        "description": "number of data loading workers (default: 1)",
                                        "default": 1
                                    },
                                    "rank": {
                                        "type": "number",
                                        "description": "node rank for distributed training",
                                        "default": 0
                                    },
                                    "dist_url": {
                                        "type": "string",
                                        "description": "url used to set up distributed training",
                                        "default": "tcp://localhost:13457"
                                    },
                                    "dist_backend": {
                                        "type": "string",
                                        "description": "distributed backend",
                                        "default": "nccl"
                                    },
                                    "world_size": {
                                        "type": "number",
                                        "description": "number of nodes for distributed training",
                                        "default": 1
                                    },
                                    "gpu": {
                                        "type": "number",
                                        "description": "GPU id to use."
                                    },
                                    "print_freq": {
                                        "type": "number",
                                        "description": "print frequency (default: 10)",
                                        "default": 10
                                    },
                                    "batch_size": {
                                        "type": "number",
                                        "description": "mini-batch size (default: 256), this is the total batch size of all GPUs on the current node when using Distributed Data Parallel",
                                        "default": 256
                                    },
                                    "seed": {
                                        "type": "number",
                                        "description": "Manual seed.",
                                        "default": 0
                                    },
                                    "amp": {
                                        "description": "Enable automatic mixed precision training.",
                                        "default": false
                                    },
                                    "grad_accum_fold": {
                                        "type": "number",
                                        "description": "Utilize gradient accumulation for K times. Default: K=1",
                                        "default": 1
                                    },
                                    "grad_norm": {
                                        "type": "number",
                                        "description": "Max norm of the gradients. Default: 0.0 (Disable grad-norm).",
                                        "default": 0.0
                                    },
                                    "debug": {
                                        "description": "Configure to debug settings, would overwrite most of the options.",
                                        "default": false
                                    },
                                    "verbose": {
                                        "description": "Configure to print out more detailed info.",
                                        "default": false
                                    },
                                    "check_freq": {
                                        "type": "number",
                                        "description": "Interval of checkpoints by steps (# of minibatches). Default: -1 (by epoch).",
                                        "default": -1
                                    },
                                    "trset": {
                                        "type": "string",
                                        "description": "Location of training data. Default: <data>/[pickle|hdf5]/tr.[pickle|hdf5]"
                                    },
                                    "devset": {
                                        "type": "string",
                                        "description": "Location of dev data. Default: <data>/[pickle|hdf5]/cv.[pickle|hdf5]"
                                    },
                                    "dir": {
                                        "type": "string",
                                        "description": "Directory to save the log and model files."
                                    },
                                    "bucket_size": {
                                        "type": "number",
                                        "description": "Number of seq lengths in total of a mini-batch, valid in --batching-mode='batch'",
                                        "default": -1
                                    },
                                    "batching_mode": {
                                        "type": "string",
                                        "description": "Batching mode: 'batch' or 'bucker', default: 'batch'",
                                        "default": "batch",
                                        "examples": [
                                            "batch",
                                            "bucket"
                                        ]
                                    },
                                    "batching_uneven": {
                                        "description": "Dispatch samples to processors 'smartly' (not always) instead evenly. Default: False",
                                        "default": false
                                    },
                                    "tokenizer": {
                                        "type": "string",
                                        "description": "Specify tokenizer. Currently, only used with --large-dataset."
                                    },
                                    "large_dataset": {
                                        "description": "Use webdataset to load data in POSIX tar format. Be careful with this option, it would change many things than you might think.",
                                        "default": false
                                    },
                                    "config": {
                                        "type": "string",
                                        "description": "Path to configuration file of backbone."
                                    },
                                    "resume": {
                                        "type": "string",
                                        "description": "Path to location of checkpoint."
                                    },
                                    "init_model": {
                                        "type": "string",
                                        "description": "Path to location of checkpoint. This is different from --resume and would only load the parameters of model itself."
                                    }
                                }
                            }
                        }
                    }
                }
            ]
        },
        "inference": {
            "description": "Basic configuration of NN Training",
            "type": "object",
            "properties": {
                "avgmodel": {
                    "type": "object",
                    "required": [
                        "mode",
                        "num"
                    ],
                    "properties": {
                        "mode": {
                            "type": "string",
                            "examples": [
                                "best",
                                "last"
                            ],
                            "default": "best"
                        },
                        "num": {
                            "type": "number",
                            "default": 10
                        }
                    }
                },
                "er": {
                    "type": "object",
                    "properties": {
                        "gt": {
                            "type": "string",
                            "description": "Ground truth sequences."
                        },
                        "hy": {
                            "type": "string",
                            "description": "Hypothesis of sequences."
                        },
                        "noid": {
                            "description": "Process the text as raw without utterance id. When --oracle, this will be ignored.",
                            "default": false
                        },
                        "cer": {
                            "description": "Compute CER. Default: False",
                            "default": false
                        },
                        "force_cased": {
                            "description": "Force text to be the same cased.",
                            "default": false
                        },
                        "oracle": {
                            "description": "Compute Oracle WER/CER. This requires the `hy` to be N-best list instead of text. Default: False",
                            "default": false
                        }
                    }
                },
                "infer": {
                    "type": "object",
                    "properties": {
                        "bin": {
                            "type": "string",
                            "description": "Modules that provides training interface.",
                            "examples": [
                                "cat.rnnt.decode",
                                "cat.lm.ppl_compute",
                                "cat.lm.rescore",
                                "cat.ctc.cal_logit",
                                "cat.ctc.decode"
                            ]
                        }
                    },
                    "description": "Configuration for inference.",
                    "required": [
                        "bin",
                        "option"
                    ],
                    "allOf": [
                        {
                            "if": {
                                "properties": {
                                    "bin": {
                                        "const": "cat.rnnt.decode"
                                    }
                                }
                            },
                            "then": {
                                "properties": {
                                    "option": {
                                        "type": "object",
                                        "description": "RNN-Transducer decoder. options",
                                        "properties": {
                                            "config": {
                                                "type": "string",
                                                "description": "Path to configuration file of backbone."
                                            },
                                            "resume": {
                                                "type": "string",
                                                "description": "Path to location of checkpoint."
                                            },
                                            "init_model": {
                                                "type": "string",
                                                "description": "Path to location of checkpoint. This is different from --resume and would only load the parameters of model itself."
                                            },
                                            "lm_config": {
                                                "type": "string",
                                                "description": "Config of external LM."
                                            },
                                            "lm_check": {
                                                "type": "string",
                                                "description": "Checkpoint of external LM."
                                            },
                                            "alpha": {
                                                "type": "number",
                                                "description": "Weight of external LM.",
                                                "default": 0.0
                                            },
                                            "beta": {
                                                "type": "number",
                                                "description": "Penalty value of external LM.",
                                                "default": 0.0
                                            },
                                            "ilm_weight": {
                                                "type": "number",
                                                "description": "ILM weight.ilm weight != 0 would enable internal language model estimation. This would slightly slow down the decoding.",
                                                "default": 0.0
                                            },
                                            "input_scp": {
                                                "type": "string"
                                            },
                                            "output_prefix": {
                                                "type": "string",
                                                "default": "./decode"
                                            },
                                            "beam_size": {
                                                "type": "number",
                                                "default": 3
                                            },
                                            "tokenizer": {
                                                "type": "string",
                                                "description": "Tokenizer model file. See cat/shared/tokenizer.py for details."
                                            },
                                            "nj": {
                                                "type": "number",
                                                "default": -1
                                            },
                                            "thread_per_woker": {
                                                "type": "number",
                                                "default": 1
                                            },
                                            "cpu": {
                                                "default": false
                                            },
                                            "silent": {
                                                "default": false
                                            },
                                            "unified": {
                                                "default": false
                                            },
                                            "streaming": {
                                                "default": false
                                            }
                                        }
                                    }
                                }
                            }
                        },
                        {
                            "if": {
                                "properties": {
                                    "bin": {
                                        "const": "cat.lm.ppl_compute"
                                    }
                                }
                            },
                            "then": {
                                "properties": {
                                    "option": {
                                        "type": "object",
                                        "description": "Compute perplexity to evaluate LM. options",
                                        "properties": {
                                            "config": {
                                                "type": "string",
                                                "description": "Path to the configuration file, usually 'path/to/config.json'"
                                            },
                                            "nj": {
                                                "type": "number",
                                                "default": -1
                                            },
                                            "evaluate": {
                                                "type": "string",
                                                "description": "Evaluate test sets. w/o --tokenizer, -e inputs are assumed to be CorpusDataset format binary data."
                                            },
                                            "tokenizer": {
                                                "type": "string",
                                                "description": "Use tokenizer to encode the evaluation sets. If passed, would take -e inputs as text files."
                                            },
                                            "resume": {
                                                "type": "string",
                                                "description": "Path to the checkpoint of NNLM, not required for N-gram LM."
                                            },
                                            "probing_ilm": {
                                                "description": "Probing the LM as ILM, </s> would be excluded due to limitation of E2E model.",
                                                "default": false
                                            }
                                        }
                                    }
                                }
                            }
                        },
                        {
                            "if": {
                                "properties": {
                                    "bin": {
                                        "const": "cat.lm.rescore"
                                    }
                                }
                            },
                            "then": {
                                "properties": {
                                    "option": {
                                        "type": "object",
                                        "description": "Rescore with give n-best list and LM options",
                                        "properties": {
                                            "config": {
                                                "type": "string",
                                                "description": "Path to configuration file of backbone."
                                            },
                                            "resume": {
                                                "type": "string",
                                                "description": "Path to location of checkpoint."
                                            },
                                            "init_model": {
                                                "type": "string",
                                                "description": "Path to location of checkpoint. This is different from --resume and would only load the parameters of model itself."
                                            },
                                            "nbestlist": {
                                                "type": "string",
                                                "description": "Path to N-best list files."
                                            },
                                            "output": {
                                                "type": "string",
                                                "description": "The output text file. "
                                            },
                                            "alpha": {
                                                "type": "number",
                                                "description": "The 'alpha' value for LM integration, a.k.a. the LM weight",
                                                "default": 0.0
                                            },
                                            "beta": {
                                                "type": "number",
                                                "description": "The 'beta' value for LM integration, a.k.a. the penalty of tokens.",
                                                "default": 0.0
                                            },
                                            "tokenizer": {
                                                "type": "string",
                                                "description": "Tokenizer model file. See cat/shared/tokenizer.py for details."
                                            },
                                            "save_lm_nbest": {
                                                "type": "string",
                                                "description": "Path to save the LM N-best scores."
                                            },
                                            "nj": {
                                                "type": "number",
                                                "default": -1
                                            },
                                            "cpu": {
                                                "default": false
                                            },
                                            "verbose": {
                                                "default": false
                                            }
                                        }
                                    }
                                }
                            }
                        },
                        {
                            "if": {
                                "properties": {
                                    "bin": {
                                        "const": "cat.ctc.cal_logit"
                                    }
                                }
                            },
                            "then": {
                                "properties": {
                                    "option": {
                                        "type": "object",
                                        "description": "CTC logit generator. options",
                                        "properties": {
                                            "config": {
                                                "type": "string",
                                                "description": "Path to configuration file of backbone."
                                            },
                                            "resume": {
                                                "type": "string",
                                                "description": "Path to location of checkpoint."
                                            },
                                            "init_model": {
                                                "type": "string",
                                                "description": "Path to location of checkpoint. This is different from --resume and would only load the parameters of model itself."
                                            },
                                            "input_scp": {
                                                "type": "string"
                                            },
                                            "output_dir": {
                                                "type": "string",
                                                "description": "Ouput directory."
                                            },
                                            "nj": {
                                                "type": "number",
                                                "default": -1
                                            },
                                            "built_model_by": {
                                                "type": "string",
                                                "description": "Tell where to import build_model() function. defautl: cat.ctc.train",
                                                "default": "cat.ctc.train"
                                            },
                                            "streaming": {
                                                "default": false
                                            }
                                        }
                                    }
                                }
                            }
                        },
                        {
                            "if": {
                                "properties": {
                                    "bin": {
                                        "const": "cat.ctc.decode"
                                    }
                                }
                            },
                            "then": {
                                "properties": {
                                    "option": {
                                        "type": "object",
                                        "description": "CTC decoder. options",
                                        "properties": {
                                            "config": {
                                                "type": "string",
                                                "description": "Path to configuration file of backbone."
                                            },
                                            "resume": {
                                                "type": "string",
                                                "description": "Path to location of checkpoint."
                                            },
                                            "init_model": {
                                                "type": "string",
                                                "description": "Path to location of checkpoint. This is different from --resume and would only load the parameters of model itself."
                                            },
                                            "input_scp": {
                                                "type": "string"
                                            },
                                            "output_prefix": {
                                                "type": "string",
                                                "default": "./decode"
                                            },
                                            "lm_path": {
                                                "type": "string",
                                                "description": "Path to KenLM model."
                                            },
                                            "alpha": {
                                                "type": "number",
                                                "description": "The 'alpha' value for LM integration, a.k.a. the LM weight",
                                                "default": 0.0
                                            },
                                            "beta": {
                                                "type": "number",
                                                "description": "The 'beta' value for LM integration, a.k.a. the penalty of tokens.",
                                                "default": 0.0
                                            },
                                            "beam_size": {
                                                "type": "number",
                                                "default": 3
                                            },
                                            "do_normalize": {
                                                "description": "Do the log-softmax normalization before beam search.",
                                                "default": false
                                            },
                                            "tokenizer": {
                                                "type": "string",
                                                "description": "Tokenizer model file. See cat/shared/tokenizer.py for details."
<<<<<<< HEAD
=======
                                            },
                                            "gpu": {
                                                "description": "Use GPU to do inference. Default: False.",
                                                "default": false
>>>>>>> 6cbd7ef2
                                            },
                                            "nj": {
                                                "type": "number",
                                                "default": -1
                                            },
                                            "thread_per_woker": {
                                                "type": "number",
                                                "default": 1
                                            },
                                            "built_model_by": {
                                                "type": "string",
                                                "description": "Tell where to import build_model() function. defautl: cat.ctc.train",
                                                "default": "cat.ctc.train"
                                            },
                                            "streaming": {
                                                "default": false
                                            }
                                        }
                                    }
                                }
                            }
                        }
                    ]
                }
            }
        }
    }
}<|MERGE_RESOLUTION|>--- conflicted
+++ resolved
@@ -97,12 +97,8 @@
                         "JiebaTokenizer",
                         "LexiconTokenizer",
                         "RawTokenizer",
-<<<<<<< HEAD
-                        "SentencePieceTokenizer"
-=======
                         "SentencePieceTokenizer",
                         "SimpleTokenizer"
->>>>>>> 6cbd7ef2
                     ]
                 }
             },
@@ -136,7 +132,6 @@
                         "properties": {
                             "type": {
                                 "const": "JiebaComposeLexiconTokenizer"
-<<<<<<< HEAD
                             }
                         }
                     },
@@ -146,149 +141,6 @@
                                 "type": "object",
                                 "properties": {
                                     "lexicon": {
-                                        "type": "string"
-                                    },
-                                    "add_special_token": {
-                                        "type": "boolean",
-                                        "default": true
-                                    },
-                                    "bos_interface": {
-                                        "type": "string",
-                                        "default": "<s>"
-                                    },
-                                    "unk_interface": {
-                                        "type": "string",
-                                        "default": "<unk>"
-                                    },
-                                    "userdict": {}
-                                },
-                                "description": "options for initializing the tokenizer."
-                            },
-                            "option-train": {
-                                "type": "object",
-                                "properties": {},
-                                "description": "options for traininig tokenizer."
-                            }
-                        }
-                    }
-                },
-                {
-                    "if": {
-                        "properties": {
-                            "type": {
-                                "const": "JiebaTokenizer"
-=======
->>>>>>> 6cbd7ef2
-                            }
-                        }
-                    },
-                    "then": {
-                        "properties": {
-                            "option-init": {
-<<<<<<< HEAD
-                                "type": "object",
-                                "properties": {
-                                    "userdict": {},
-                                    "bos_id": {
-                                        "type": "number",
-                                        "default": 0
-                                    }
-                                },
-                                "description": "options for initializing the tokenizer."
-                            },
-                            "option-train": {
-                                "type": "object",
-                                "properties": {},
-                                "description": "options for traininig tokenizer."
-                            }
-                        }
-                    }
-                },
-                {
-                    "if": {
-                        "properties": {
-                            "type": {
-                                "const": "LexiconTokenizer"
-                            }
-                        }
-                    },
-                    "then": {
-                        "properties": {
-                            "option-init": {
-                                "type": "object",
-                                "properties": {
-                                    "lexicon": {
-                                        "type": "string"
-                                    },
-                                    "add_special_token": {
-                                        "type": "boolean",
-                                        "default": true
-                                    },
-                                    "bos_interface": {
-                                        "type": "string",
-                                        "default": "<s>"
-                                    },
-                                    "unk_interface": {
-                                        "type": "string",
-                                        "default": "<unk>"
-                                    }
-                                },
-                                "description": "options for initializing the tokenizer."
-                            },
-                            "option-train": {
-                                "type": "object",
-                                "properties": {},
-                                "description": "options for traininig tokenizer."
-                            }
-                        }
-                    }
-                },
-                {
-                    "if": {
-                        "properties": {
-                            "type": {
-                                "const": "RawTokenizer"
-                            }
-                        }
-                    },
-                    "then": {
-                        "properties": {
-                            "option-init": {
-                                "type": "object",
-                                "properties": {
-                                    "num_units": {
-                                        "type": "number"
-                                    }
-                                },
-                                "description": "options for initializing the tokenizer."
-                            },
-                            "option-train": {
-                                "type": "object",
-                                "properties": {},
-                                "description": "options for traininig tokenizer."
-                            }
-                        }
-                    }
-                },
-                {
-                    "if": {
-                        "properties": {
-                            "type": {
-                                "const": "SentencePieceTokenizer"
-                            }
-                        }
-                    },
-                    "then": {
-                        "properties": {
-                            "option-init": {
-                                "type": "object",
-                                "properties": {
-                                    "model_file": {
-=======
-                                "type": "object",
-                                "properties": {
-                                    "lexicon": {
->>>>>>> 6cbd7ef2
                                         "type": "string"
                                     }
                                 },
@@ -623,17 +475,6 @@
                                         "type": "string",
                                         "description": "Location of training data. Default: <data>/[pickle|hdf5]/tr.[pickle|hdf5]"
                                     },
-<<<<<<< HEAD
-                                    "devset": {
-                                        "type": "string",
-                                        "description": "Location of dev data. Default: <data>/[pickle|hdf5]/cv.[pickle|hdf5]"
-                                    },
-                                    "dir": {
-                                        "type": "string",
-                                        "description": "Directory to save the log and model files."
-                                    },
-                                    "dynamic_bucket_size": {
-=======
                                     "add_special_token": {
                                         "type": "boolean",
                                         "default": true
@@ -673,7 +514,6 @@
                                 "properties": {
                                     "userdict": {},
                                     "bos_id": {
->>>>>>> 6cbd7ef2
                                         "type": "number",
                                         "description": "The approximate maximum bucket size in dynamic_batch_mode=0.",
                                         "default": -1
@@ -722,52 +562,17 @@
                 {
                     "if": {
                         "properties": {
-<<<<<<< HEAD
-                            "bin": {
-                                "const": "cat.rnnt.train_nce"
-=======
                             "type": {
                                 "const": "LexiconTokenizer"
->>>>>>> 6cbd7ef2
                             }
                         }
                     },
                     "then": {
                         "properties": {
-<<<<<<< HEAD
-                            "option": {
-=======
                             "option-init": {
->>>>>>> 6cbd7ef2
                                 "type": "object",
                                 "description": "NCE Transducer Training options",
                                 "properties": {
-<<<<<<< HEAD
-                                    "workers": {
-                                        "type": "number",
-                                        "description": "number of data loading workers (default: 1)",
-                                        "default": 1
-                                    },
-                                    "rank": {
-                                        "type": "number",
-                                        "description": "node rank for distributed training",
-                                        "default": 0
-                                    },
-                                    "dist_url": {
-                                        "type": "string",
-                                        "description": "url used to set up distributed training",
-                                        "default": "tcp://localhost:13457"
-                                    },
-                                    "dist_backend": {
-                                        "type": "string",
-                                        "description": "distributed backend",
-                                        "default": "nccl"
-                                    },
-                                    "world_size": {
-                                        "type": "number",
-                                        "description": "number of nodes for distributed training",
-                                        "default": 1
-=======
                                     "lexicon": {
                                         "type": "string"
                                     },
@@ -855,52 +660,11 @@
                                     "add_dummy_prefix": {
                                         "type": "boolean",
                                         "default": true
->>>>>>> 6cbd7ef2
                                     },
                                     "gpu": {
                                         "type": "number",
                                         "description": "GPU id to use."
                                     },
-<<<<<<< HEAD
-                                    "print_freq": {
-                                        "type": "number",
-                                        "description": "print frequency (default: 10)",
-                                        "default": 10
-                                    },
-                                    "batch_size": {
-                                        "type": "number",
-                                        "description": "mini-batch size (default: 256), this is the total batch size of all GPUs on the current node when using Distributed Data Parallel",
-                                        "default": 256
-                                    },
-                                    "seed": {
-                                        "type": "number",
-                                        "description": "Manual seed.",
-                                        "default": 0
-                                    },
-                                    "amp": {
-                                        "description": "Enable automatic mixed precision training.",
-                                        "default": false
-                                    },
-                                    "grad_accum_fold": {
-                                        "type": "number",
-                                        "description": "Utilize gradient accumulation for K times. Default: K=1",
-                                        "default": 1
-                                    },
-                                    "grad_norm": {
-                                        "type": "number",
-                                        "description": "Max norm of the gradients. Default: 0.0 (Disable grad-norm).",
-                                        "default": 0.0
-                                    },
-                                    "debug": {
-                                        "description": "Configure to debug settings, would overwrite most of the options.",
-                                        "default": false
-                                    },
-                                    "verbose": {
-                                        "description": "Configure to print out more detailed info.",
-                                        "default": false
-                                    },
-                                    "check_freq": {
-=======
                                     "model_type": {
                                         "default": "unigram"
                                     },
@@ -909,35 +673,16 @@
                                         "default": false
                                     },
                                     "bos_id": {
->>>>>>> 6cbd7ef2
                                         "type": "number",
                                         "description": "Interval of checkpoints by steps (# of minibatches). Default: -1 (by epoch).",
                                         "default": -1
                                     },
-<<<<<<< HEAD
-                                    "trset": {
-                                        "type": "string",
-                                        "description": "Location of training data. Default: <data>/[pickle|hdf5]/tr.[pickle|hdf5]"
-                                    },
-                                    "devset": {
-                                        "type": "string",
-                                        "description": "Location of dev data. Default: <data>/[pickle|hdf5]/cv.[pickle|hdf5]"
-                                    },
-                                    "dir": {
-                                        "type": "string",
-                                        "description": "Directory to save the log and model files."
-                                    },
-                                    "dynamic_bucket_size": {
-                                        "type": "number",
-                                        "description": "The approximate maximum bucket size in dynamic_batch_mode=0.",
-=======
                                     "unk_id": {
                                         "type": "number",
                                         "default": 1
                                     },
                                     "eos_id": {
                                         "type": "number",
->>>>>>> 6cbd7ef2
                                         "default": -1
                                     },
                                     "dynamic_batch_mode": {
@@ -952,9 +697,6 @@
                                     },
                                     "tokenizer": {
                                         "type": "string",
-<<<<<<< HEAD
-                                        "description": "Specify tokenizer. Currently, only used with --large-dataset."
-=======
                                         "default": "<unk>"
                                     },
                                     "minloglevel": {
@@ -964,25 +706,10 @@
                                     "user_defined_symbols": {
                                         "type": "string",
                                         "default": ""
->>>>>>> 6cbd7ef2
                                     },
                                     "large_dataset": {
                                         "description": "Use webdataset to load data in POSIX tar format. Be careful with this option, it would change many things than you might think.",
                                         "default": false
-<<<<<<< HEAD
-                                    },
-                                    "config": {
-                                        "type": "string",
-                                        "description": "Path to configuration file of backbone."
-                                    },
-                                    "resume": {
-                                        "type": "string",
-                                        "description": "Path to location of checkpoint."
-                                    },
-                                    "init_model": {
-                                        "type": "string",
-                                        "description": "Path to location of checkpoint. This is different from --resume and would only load the parameters of model itself (w/o optimizer)"
-=======
                                     }
                                 },
                                 "description": "options for traininig tokenizer."
@@ -1007,7 +734,6 @@
                                     "read_index_from_file": {
                                         "type": "boolean",
                                         "default": false
->>>>>>> 6cbd7ef2
                                     }
                                 },
                                 "description": "options for initializing the tokenizer."
@@ -1019,9 +745,6 @@
                             }
                         }
                     }
-<<<<<<< HEAD
-                },
-=======
                 }
             ],
             "required": "type"
@@ -1064,14 +787,10 @@
                 "option"
             ],
             "allOf": [
->>>>>>> 6cbd7ef2
                 {
                     "if": {
                         "properties": {
                             "bin": {
-<<<<<<< HEAD
-                                "const": "cat.rnnt.train"
-=======
                                 "const": "cat.rnnt.train_unified"
                             }
                         }
@@ -1213,7 +932,6 @@
                         "properties": {
                             "bin": {
                                 "const": "cat.rnnt.train_mwer"
->>>>>>> 6cbd7ef2
                             }
                         }
                     },
@@ -2433,13 +2151,10 @@
                                             "tokenizer": {
                                                 "type": "string",
                                                 "description": "Tokenizer model file. See cat/shared/tokenizer.py for details."
-<<<<<<< HEAD
-=======
                                             },
                                             "gpu": {
                                                 "description": "Use GPU to do inference. Default: False.",
                                                 "default": false
->>>>>>> 6cbd7ef2
                                             },
                                             "nj": {
                                                 "type": "number",

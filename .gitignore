--- conflicted
+++ resolved
@@ -6,15 +6,12 @@
 egs/**/exp/
 egs/**/sentencepiece
 .vscode
-<<<<<<< HEAD
-=======
 *.tknz
 *.fst
 *.txt
 *.klm
 *.arpa
 *.bin
->>>>>>> 6cbd7ef2
 *.tar
 *.png
 *.jpg

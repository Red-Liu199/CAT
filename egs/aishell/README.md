--- conflicted
+++ resolved
@@ -50,17 +50,10 @@
 
 Evaluated by CER (%)
 
-<<<<<<< HEAD
-| EXP ID                               | dev  | test | notes                                           |
-| ------------------------------------ |:----:|:----:| ----------------------------------------------- |
-| [rnnt](exp/rnnt/rnnt-v19-torchaudio) | 4.25 | 4.47 | best result, rescored with word lm              |
-| [ctc](exp/ctc-v1)                    | 4.63 | 5.08 | ctc rescored with word lm, lm weights not tuned |
-=======
 | EXP ID                               | dev  | test | notes                                     |
 | ------------------------------------ |:----:|:----:| ----------------------------------------- |
 | [rnnt](exp/rnnt/rnnt-v19-torchaudio) | 3.93 | 4.22 | best result, rescored with word lm + lodr |
 | [ctc](exp/ctc-v1)                    | 4.25 | 4.75 | ctc rescored with word lm                 |
->>>>>>> 6cbd7ef2
 
 ### Ablation study
 
@@ -70,21 +63,6 @@
 
 The acoustic model is based on Chinese characters. The char-based lm is integrated with shallow fusion, while the word-based one with rescoring.
 
-<<<<<<< HEAD
-| Setting                                     | dev  | test |
-| ------------------------------------------- |:----:|:----:|
-| no lm                                       | 5.13 | 5.78 |
-| 5-gram char lm [LINK](exp/lm/lm-v5-updated) | 4.89 | 5.39 |
-| 3-gram word lm [LINK](exp/lm/lm-v6)         | 4.63 | 5.08 |
-
-RNN-T model: [LINK](exp/rnnt/rnnt-v19-torchaudio)
-
-| Setting                                     | dev  | test |
-| ------------------------------------------- |:----:|:----:|
-| no lm                                       | 4.43 | 4.76 |
-| 5-gram char lm [LINK](exp/lm/lm-v5-updated) | 4.25 | 4.69 |
-| 3-gram word lm [LINK](exp/lm/lm-v6)         | 4.25 | 4.47 | 
-=======
 | Setting                             | dev  | test |
 | ----------------------------------- |:----:|:----:|
 | no lm                               | 4.65 | 5.21 |
@@ -98,7 +76,6 @@
 | no lm                               | 4.43 | 4.76 |
 | 5-gram char lm [LINK](exp/lm/lm-v5) | 4.35 | 4.69 |
 | 3-gram word lm [LINK](exp/lm/lm-v6) | 4.25 | 4.47 | 
->>>>>>> 6cbd7ef2
 
 
 **Feature extraction backends and CMVN**

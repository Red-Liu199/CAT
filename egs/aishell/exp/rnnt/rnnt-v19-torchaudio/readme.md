### Basic info

**This part is auto-generated, add your details in Appendix**

* Model size/M: 84.30
* GPU info \[10\]
  * \[10\] NVIDIA GeForce RTX 3090

### Appendix

* ported from rnnt-v15
* use torchaudio for feature extraction w/o CMVN

### Result

compared to baseline `rnnt-v15`

| model               | dev  | test |
| ------------------- | ---- | ---- |
| kaldi prep w/ CMVN  | 4.44 | 4.80 |
| kaldi prep w/o CMVN | 4.44 | 4.75 |
| torchaudio w/o CMVN | 4.43 | 4.76 |
| torchaudio w/ CMVN  | 4.60 | 5.03 |

```
beamwidth=16
dev     %SER 33.79 | %CER 4.43 [ 9104 / 205341, 154 ins, 250 del, 8700 sub ]
test    %SER 35.14 | %CER 4.76 [ 4989 / 104765, 68 ins, 195 del, 4726 sub ]

fusion lm-v5  (5-gram char) a=0.15 b=0.5 beamwidth=16
thaudio-dev     %SER 32.93 | %CER 4.35 [ 8930 / 205341, 147 ins, 325 del, 8458 sub ]
thaudio-test    %SER 34.43 | %CER 4.69 [ 4912 / 104765, 63 ins, 229 del, 4620 sub ]

rescore lm-v6 (3-gram word) a=0.28 b=-0.5 beamwidth=16
dev     %SER 31.75 | %CER 4.25 [ 8729 / 205341, 123 ins, 635 del, 7971 sub ]
test    %SER 32.78 | %CER 4.47 [ 4688 / 104765, 45 ins, 404 del, 4239 sub ]
<<<<<<< HEAD
=======

lm-v5 + LODR: ilm=-0.3125 elm=0.28125
dev     %SER 32.40 | %CER 4.16 [ 8548 / 205341, 169 ins, 191 del, 8188 sub ]
test    %SER 34.18 | %CER 4.49 [ 4706 / 104765, 81 ins, 147 del, 4478 sub ]

lm-v6 + LODR: ilm=-0.3125 elm=0.28125
dev     %SER 30.60 | %CER 3.93 [ 8072 / 205341, 152 ins, 215 del, 7705 sub ]
test    %SER 32.27 | %CER 4.22 [ 4422 / 104765, 68 ins, 177 del, 4177 sub ]
>>>>>>> 6cbd7ef2
```

### Monitor figure
![monitor](./monitor.png)<|MERGE_RESOLUTION|>--- conflicted
+++ resolved
@@ -34,8 +34,6 @@
 rescore lm-v6 (3-gram word) a=0.28 b=-0.5 beamwidth=16
 dev     %SER 31.75 | %CER 4.25 [ 8729 / 205341, 123 ins, 635 del, 7971 sub ]
 test    %SER 32.78 | %CER 4.47 [ 4688 / 104765, 45 ins, 404 del, 4239 sub ]
-<<<<<<< HEAD
-=======
 
 lm-v5 + LODR: ilm=-0.3125 elm=0.28125
 dev     %SER 32.40 | %CER 4.16 [ 8548 / 205341, 169 ins, 191 del, 8188 sub ]
@@ -44,7 +42,6 @@
 lm-v6 + LODR: ilm=-0.3125 elm=0.28125
 dev     %SER 30.60 | %CER 3.93 [ 8072 / 205341, 152 ins, 215 del, 7705 sub ]
 test    %SER 32.27 | %CER 4.22 [ 4422 / 104765, 68 ins, 177 del, 4177 sub ]
->>>>>>> 6cbd7ef2
 ```
 
 ### Monitor figure

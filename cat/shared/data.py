# Copyright 2021 Tsinghua University
# Apache 2.0.
# Author: Hongyu Xiang,
#         Keyu An,
#         Zheng Huahuan (maxwellzh@outlook.com)

"""Data loading module
"""

from . import coreutils as coreutils
from .tokenizer import AbsTokenizer

import io
import os
import kaldiio
import pickle
import math
import hashlib
import numpy as np
<<<<<<< HEAD
from typing import Tuple, Sequence, List, Optional, Union, Dict, Callable
=======
from typing import Tuple, Sequence, List, Optional, Union, Dict
>>>>>>> d2a96f2d

import torch
from torch.utils.data import Dataset
import torch.distributed as dist
from torch.utils.data.distributed import DistributedSampler


def get_sha256(file: str) -> str:
    '''Get sha256 has of a file.
    '''
    assert os.path.isfile(file), f"{file} not found."
    sha256_hash = hashlib.sha256()
    with open(file, "rb") as f:
        # Read and update hash string value in blocks of 4K
        for byte_block in iter(lambda: f.read(4096), b""):
            sha256_hash.update(byte_block)

    return sha256_hash.hexdigest()


class FeatureReader:
    def __init__(self) -> None:
        self._opened_fd = {}

    def __call__(self, arkname: str):
        return kaldiio.load_mat(arkname, fd_dict=self._opened_fd)

    def __del__(self):
        for f in self._opened_fd.values():
            f.close()
        del self._opened_fd


class AbsDataset(Dataset):
    def __init__(self, path: str) -> None:
        super().__init__()
        self.f_path = path
        assert os.path.isfile(
            path), f"{self.__class__.__name__}: {path} is not a valid file."

    def impl_get_len(self):
        raise NotImplementedError

    def get_seq_len(self) -> List[int]:
        # try to find length info otherwise read from features
        f_linfo = self.f_path+'.linfo'
        if os.path.isfile(f_linfo):
            with open(f_linfo, 'rb') as fi:
                return pickle.load(fi)
        else:
            ls = self.impl_get_len()
            if not os.access(os.path.dirname(f_linfo), os.W_OK):
                print(
                    f"Cannot write length info into dir: {os.path.dirname(f_linfo)}. Would reload it at the next time")
            else:
                with open(f_linfo, 'wb') as fo:
                    pickle.dump(ls, fo)
            return ls


class IndexMappingDataset(AbsDataset):
    def __init__(self, f_index: str) -> None:
        super().__init__(f_index)
        self.dataset = None
        with open(f_index, 'rb') as fi:
            self.f_data = os.path.join(os.path.dirname(
                f_index), pickle.load(fi))  # type: str
            if not os.path.isfile(self.f_data):
                raise FileNotFoundError(
                    f"\n{self.__class__.__name__}:\n"
                    f"From indexing file {f_index} mapping to {self.f_data}\n"
                    f"... but {self.f_data} is not found.")
            self.offsets = pickle.load(fi)

    def impl_get_len(self):
        _ls = np.empty(len(self), dtype=np.int64)
        for i in range(len(self)):
            ''' NOTE (huahuan): 
            suppose `__getitem__` method returns a tuple
            ... where the first item is the feature;
            ... if not the case, impl your custom `impl_get_len` method.
            '''
            x = self[i][0]
            _ls[i] = x.size(0)
        return _ls

    def __len__(self) -> int:
        return len(self.offsets)

    @staticmethod
    def _readbuffer(fileio: "io.BufferedReader"):
        raise NotImplementedError

    def __getitem__(self, index: int):
        if self.dataset is None:
            self.dataset = open(self.f_data, 'rb')
        self.dataset.seek(self.offsets[index], 0)
        # you should impl `_readbuffer` method of your derived class
        return self._readbuffer(self.dataset)


# NOTE (Huahuan):
#    deprecate old speech dataset for better CPU memory efficiency,
#    ... check https://pytorch.org/docs/stable/data.html#multi-process-data-loading
#    ... for why this happened.


class ModifiedSpeechDataset(IndexMappingDataset):
    """Speech dataset"""

    def __init__(self, f_index: str) -> None:
        super().__init__(f_index)

    @staticmethod
    def _readbuffer(fileio: "io.BufferedReader"):
        mat = np.load(fileio)
        label = np.load(fileio)
        return torch.from_numpy(mat), torch.from_numpy(label)


class KaldiSpeechDataset(AbsDataset):
    """Read in kaldi style with ark file.
    
    Data format (store with pickle):
        {
            'label': np.ndarray,
            'linfo': np.ndarray,
            'arkname': np.ndarray,
            'key': np.ndarray
        }
    """

    def __init__(self, path: str) -> None:
        super().__init__(path)
        with open(path, 'rb') as fib:
            self._meta_data = pickle.load(fib)
        self._feat_reader = FeatureReader()

    def get_seq_len(self) -> List[int]:
        return self._meta_data['linfo']

    def __len__(self) -> int:
        return len(self._meta_data['linfo'])

    def __getitem__(self, index: int) -> Tuple[torch.FloatTensor, torch.LongTensor]:
        mat = self._feat_reader(self._meta_data['arkname'][index])
        # remove padding in label
        # [*, *, *, *, -1, -1, rel_len(4)]
        label = self._meta_data['label'][index]
        label = label[:label[-1]]
        return torch.tensor(mat), torch.tensor(label)


class CorpusDataset(IndexMappingDataset):
    """LM corpus dataset"""

    def __init__(self, f_index: str) -> None:
        super().__init__(f_index)

    @staticmethod
    def _readbuffer(fileio: "io.BufferedReader"):
        x, y = pickle.load(fileio)
        return torch.LongTensor(x), torch.LongTensor(y)


class ScpDataset(AbsDataset):
    """
    Read data from scp file ranging [idx_beg, idx_end)
    """

    def __init__(self, scp_file: str) -> None:
        super().__init__(scp_file)

        if not os.path.isfile(scp_file):
            raise FileNotFoundError(f"{scp_file} is not a valid file.")

        self._dataset = []
        with open(scp_file, 'r') as fi:
            for line in fi:
                self._dataset.append(line.split())

        self.freader = FeatureReader()

    def __len__(self) -> int:
        return len(self._dataset)

    def impl_get_len(self):
        _ls = []
        for _, fpath in self._dataset:
            mat = self.freader(fpath)
            _ls.append(mat.shape[0])

        del self.freader
        self.freader = FeatureReader()
        return _ls

    def __getitem__(self, index: int) -> Tuple[str, torch.FloatTensor]:
        key, mat_path = self._dataset[index]
        mat = self.freader(mat_path)
        return [key, torch.tensor(mat, dtype=torch.float)]


class NbestListDataset(AbsDataset):
    def __init__(self, path: str) -> None:
        super().__init__(path)
        with open(self.f_path, 'rb') as fi:
            # type: Dict[str, Dict[int, Tuple[float, str]]]
            self._dataset = list(pickle.load(fi).items())

    def impl_get_len(self):
        return [len(hypos) for _, hypos in self._dataset]

    def __len__(self):
        return len(self._dataset)

    def __getitem__(self, index: int) -> Tuple[List[str], List[float], List[str]]:
        # create new key = nbest id + '-' + original key,
        # so that we can get it back via new_key.split('-', maxsplit=1)
        keys, scores, trans = [], [], []
        okey = self._dataset[index][0]
        for nid, (_score, _trans) in self._dataset[index][1].items():
            keys.append(f"{nid}-{okey}")
            scores.append(_score)
            trans.append(_trans)
        return keys, scores, trans


class NbestListCollate():
    """Collator for N-best list file.
    The passing tokenizer should have method `encode` to convert text to indices.
    """

    def __init__(self, tokenizer: AbsTokenizer, bos_id: int = 0) -> None:
        self._tokenizer = tokenizer
        assert isinstance(
            bos_id, int) and bos_id >= 0, f"ValueError: bos_id={bos_id}"
        self.bos_id = bos_id

    def __call__(self, batches: List[Tuple[List[str], List[float], List[str]]]):
        """
        Args:
            batches : [([key, key, ...], [score1, score2, ...], ["hypo1", "hypo2",...]), ...], length B

        Returns:
            (keys, texts, scores, tokens)
            keys (List[str]): (B * N-best, )
            texts (List[str]): (B * N-best, )
            scores (torch.FloatTensor): (B * N-best, )
            tokens :
            {
                'input_ids' (torch.LongTensor): (B * N-best, L_max)
                'attention_mask' (torch.LongTensor, torch.BoolTensor): (B * N-best, L_max)
            }
        """
        keys, scores, trans = [], [], []
        for lk, ls, lt in batches:
            keys += lk
            scores += ls
            trans += lt

        ids = [[self.bos_id] +
               self._tokenizer.encode(seqs) for seqs in trans]
        token_ids = coreutils.pad_list(
            [torch.LongTensor(i) for i in ids])
        lens = torch.LongTensor([len(x) for x in ids])
        token_mask = torch.arange(
            lens.max())[None, :] >= lens[:, None]

        scores = torch.FloatTensor(scores)
        return keys, trans, scores, token_ids, token_mask


class sortedPadCollate():
    def __call__(self, batch):
        """Collect data into batch by desending order and add padding.

        Args:
            batch  : list of (mat, label)
            mat    : torch.FloatTensor
            label  : torch.IntTensor

        Return:
            (logits, input_lengths, labels, label_lengths)
        """
        batches = [(mat, label, mat.size(0))
                   for mat, label in batch]
        batch_sorted = sorted(batches, key=lambda item: item[2], reverse=True)

        mats = coreutils.pad_list([x[0] for x in batch_sorted])

        labels = torch.cat([x[1] for x in batch_sorted])

        input_lengths = torch.LongTensor([x[2] for x in batch_sorted])

        label_lengths = torch.IntTensor([x[1].size(0) for x in batch_sorted])

        return mats, input_lengths, labels, label_lengths


class sortedPadCollateTransducer():
    """Collect data into batch by desending order according to frame length and add padding.

    Args:
        batch  : list of (mat, label)
        mat    : torch.FloatTensor
        label  : torch.IntTensor

    Return:
        (logits, input_lengths, labels, label_lengths)
    """

    def __call__(self, batch):
        if isinstance(batch[0][0], np.ndarray):
            batch = [(torch.as_tensor(mat), torch.as_tensor(label))
                     for mat, label in batch]
        batches = [(mat, label, mat.size(0))
                   for mat, label in batch]
        batch_sorted = sorted(batches, key=lambda item: item[2], reverse=True)

        mats = coreutils.pad_list([x[0] for x in batch_sorted])

        labels = coreutils.pad_list(
            [x[1] for x in batch_sorted]).to(torch.long)

        input_lengths = torch.LongTensor([x[2] for x in batch_sorted])

        label_lengths = torch.LongTensor([x[1].size(0) for x in batch_sorted])

        return mats, input_lengths, labels, label_lengths


class sortedScpPadCollate():
    """Collect data into batch and add padding.

    Args:
        batch   : list of (key, feature)
        key     : str
        feature : torch.FloatTensor

    Return:
        (keys, logits, lengths)
    """

    def __call__(self, batch: Sequence[Tuple[str, torch.FloatTensor]]) -> Tuple[Sequence[str], torch.FloatTensor, torch.LongTensor]:

        if len(batch) > 1:
            batch = sorted(
                batch, key=lambda item: item[1].size(0), reverse=True)
        keys = [key for key, _ in batch]

        mats = coreutils.pad_list([feature for _, feature in batch])

        lengths = torch.LongTensor([feature.size(0) for _, feature in batch])

        return keys, mats, lengths


class sortedPadCollateLM():
    """Collect data into batch by desending order and add padding.

    Args:
        batch  : [(labels, targets)]
            labels  : torch.LongTensor
            targets : torch.LongTensor

    Return:
        (labels, label_lengths, targets, `torch.empty(1)`)
    """

    def __init__(self, flatten_target: bool = True) -> None:
        self.flatten_target = flatten_target

    def __call__(self, batch: Tuple[List[torch.LongTensor], List[torch.LongTensor]]):
        batch_sorted = sorted(
            batch, key=lambda item: item[0].size(0), reverse=True)

        X, Y = list(zip(*batch_sorted))
        input_lengths = torch.LongTensor(
            [x.size(0) for x in X])  # type: torch.LongTensor
        xs = coreutils.pad_list(X)   # type: torch.Tensor

        if self.flatten_target:
            target = torch.cat(Y, dim=0)
        else:
            target = coreutils.pad_list(Y)

        return xs, input_lengths, target, torch.empty(1)


class BalancedDistributedSampler(DistributedSampler):
    def __init__(self,
                 dataset: torch.utils.data.Dataset,
                 global_batch_size: int,
                 length_norm: Optional[str] = None,
                 num_replicas: Optional[int] = None,
                 rank: Optional[int] = None,
                 local_rank: int = None,
                 shuffle: bool = True,
                 seed: int = 0,
                 drop_last: bool = False) -> None:
        super().__init__(dataset, num_replicas=num_replicas, rank=rank,
                         shuffle=shuffle, seed=seed, drop_last=drop_last)

        if global_batch_size < self.num_replicas or global_batch_size > len(self.dataset):
            raise RuntimeError(
                "Invalid global batch size: ", global_batch_size)

        if not hasattr(dataset, 'get_seq_len'):
            raise RuntimeError(
                f"{type(dataset)} has not implement Dataset.get_seq_len method, which is required for BalanceDistributedSampler.")

        # scan data length, this might take a while
        if rank is None:
            rank = dist.get_rank()
        if local_rank is None:
            # using 1 node
            local_rank = rank

        if local_rank == 0:
            # save length info into cache file
            dataset.get_seq_len()

        dist.barrier()

        # read from cached file
        seq_lens = dataset.get_seq_len()
        self._lens = seq_lens

        self.g_batch = int(global_batch_size)
        self._l_norm = length_norm

    def __iter__(self):
        # DistributedSampler.__iter__()
        if self.shuffle:
            # deterministically shuffle based on epoch and seed
            g = torch.Generator()
            g.manual_seed(self.seed + self.epoch)
            # type: ignore[arg-type]
            indices = torch.randperm(len(self.dataset), generator=g).tolist()
        else:
            indices = list(range(len(self.dataset)))  # type: ignore[arg-type]

        if not self.drop_last:
            # add extra samples to make it evenly divisible
            padding_size = self.total_size - len(indices)
            if padding_size <= len(indices):
                indices += indices[:padding_size]
            else:
                indices += (indices * math.ceil(padding_size /
                            len(indices)))[:padding_size]
        else:
            # remove tail of data to make it evenly divisible.
            indices = indices[:self.total_size]
        assert len(indices) == self.total_size

        # Add implementation here
        batched_indices = [indices[idx_g_batch:idx_g_batch+self.g_batch]
                           for idx_g_batch in range(0, self.total_size, self.g_batch)]

        if len(batched_indices[-1]) < self.num_replicas:
            batched_indices.pop()

        partial_indices, _ = group_indices(
            (batched_indices, self._lens, self._l_norm, self.num_replicas, 0))

        local_indices = [x[self.rank] for x in partial_indices]
        return iter(local_indices)


def group_indices(args: Tuple[List[List[int]], List[int], Union[str, None], int, int]):
    idx_groups, global_ls, l_norm, n_replicas, p_id = args
    for k, g in enumerate(idx_groups):
        g_sorted = sorted(g, key=lambda i: global_ls[i], reverse=True)

        g_grouped = coreutils.group_by_lens(
            g_sorted, [global_ls[i] for i in g_sorted], n_replicas, l_norm)
        idx_groups[k] = g_grouped

    return idx_groups, p_id


class StringEncodeCollateWrapper():
    """A wrapper for ASR collator, accept input label in raw text and conduct decoding by given tokenizer."""

    def __init__(
            self,
            tokenizer: AbsTokenizer,
            collator: Callable[[List[Tuple[torch.FloatTensor, str]]], Tuple[torch.FloatTensor, torch.LongTensor, torch.LongTensor, torch.LongTensor]]) -> None:
        self._tokenizer = tokenizer
        self._collator = collator

    def __call__(self, minibatch: List[Tuple[torch.FloatTensor, str]]):
        minibatch = [
            (mat, torch.tensor(
                self._tokenizer.encode(_string),
                dtype=torch.long))
            for mat, _string in minibatch]
        return self._collator(minibatch)<|MERGE_RESOLUTION|>--- conflicted
+++ resolved
@@ -17,11 +17,7 @@
 import math
 import hashlib
 import numpy as np
-<<<<<<< HEAD
 from typing import Tuple, Sequence, List, Optional, Union, Dict, Callable
-=======
-from typing import Tuple, Sequence, List, Optional, Union, Dict
->>>>>>> d2a96f2d
 
 import torch
 from torch.utils.data import Dataset

--- conflicted
+++ resolved
@@ -4,177 +4,6 @@
     python utils/pipeline/asr.py
 """
 
-<<<<<<< HEAD
-try:
-    from _constants import (
-        F_DATAINFO,
-        F_NN_CONFIG,
-        F_HYPER_CONFIG,
-        D_CHECKPOINT,
-        D_INFER
-    )
-except ModuleNotFoundError:
-    from cat.shared._constants import (
-        F_DATAINFO,
-        F_NN_CONFIG,
-        F_HYPER_CONFIG,
-        D_CHECKPOINT,
-        D_INFER
-    )
-
-import os
-import sys
-import json
-import uuid
-import pickle
-import argparse
-from typing import *
-from multiprocessing import Process
-
-# NOTE: the escape sequences do not support nested using
-
-
-class tcolors:
-    HEADER = '\033[95m'
-    OKBLUE = '\033[94m'
-    OKCYAN = '\033[96m'
-    OKGREEN = '\033[92m'
-    WARNING = '\033[93m'
-    FAIL = '\033[91m'
-    ENDC = '\033[0m'
-    BOLD = '\033[1m'
-    UNDERLINE = '\033[4m'
-
-
-def _fmtstr(s: str, ct: Literal):
-    assert ct != tcolors.ENDC
-    return f"{ct}{s}{tcolors.ENDC}"
-
-
-def udl(s: str):
-    return _fmtstr(s, tcolors.UNDERLINE)
-
-
-def fmtstr_warn(prompt: str, func: Optional[Callable] = None):
-    if func is None:
-        return f"{_fmtstr('WARNING:', tcolors.WARNING)} {prompt}"
-    else:
-        return f"{_fmtstr('WARNING:', tcolors.WARNING)} {func.__name__}() {prompt}"
-
-
-def fmtstr_error(prompt: str, func: Optional[Callable] = None):
-    if func is None:
-        return f"{_fmtstr('ERROR:', tcolors.FAIL)} {prompt}"
-    else:
-        return f"{_fmtstr('ERROR:', tcolors.FAIL)} {func.__name__}() {prompt}"
-
-
-def fmtstr_header(prompt: str):
-    return "{0} {1} {0}".format('='*20, _fmtstr(prompt, tcolors.BOLD))
-
-
-def fmtstr_missing(property_name: str, field: Optional[Union[str, Iterable[str]]] = None, raiseerror: bool = True):
-    if raiseerror:
-        formatter = fmtstr_error
-    else:
-        formatter = fmtstr_warn
-
-    if isinstance(field, str):
-        field = [field]
-    if field is None:
-        return formatter(f"missing '{property_name}'")
-    else:
-        return formatter(f"missing '{property_name}' in {udl(':'.join(field))}")
-
-
-def fmtstr_set(property_name: str, value: str, isPath: bool = True):
-    if isPath:
-        value = udl(value)
-    return f"set '{property_name}' -> {value}"
-
-
-def initial_datainfo():
-    if not os.path.isfile(F_DATAINFO):
-        from cat.utils.data import resolvedata
-        resolvedata.main()
-
-
-def mp_spawn(target: Callable, args: Union[tuple, argparse.Namespace]):
-    """Spawn a new process to execute the target function with given args."""
-    if isinstance(args, argparse.Namespace):
-        args = (args, )
-    worker = Process(target=target, args=args)
-
-    worker.start()
-    worker.join()
-    if worker.exitcode is not None and worker.exitcode != 0:
-        sys.stderr.write("Worker unexpectedly terminated. See above info.\n")
-        exit(1)
-
-
-def readjson(file: str) -> dict:
-    checkExist('f', file)
-    with open(file, 'r') as fi:
-        data = json.load(fi)
-    return data
-
-
-def dumpjson(obj: dict, target: str):
-    assert os.access(os.path.dirname(target),
-                     os.W_OK), f"{target} is not writable."
-    with open(target, 'w') as fo:
-        json.dump(obj, fo, indent=4)
-
-
-class TextUtterances:
-    """Read files with uid and sort the utterances in order by uid."""
-
-    def __init__(self, files: Union[str, List[str]]) -> None:
-        if isinstance(files, str):
-            files = [files]
-
-        checkExist('f', files)
-        # [(uid, seek, file_id), ...]
-        self._seeks = []    # type: List[Tuple[str, int, int]]
-        self._files = files
-
-        for idf, f in enumerate(files):
-            with open(f, 'r') as fi:
-                while True:
-                    loc = fi.tell()
-                    line = fi.readline()
-                    if line == '':
-                        break
-                    uid = line.split(maxsplit=1)[0]
-                    self._seeks.append(
-                        (uid, loc, idf)
-                    )
-        self._seeks = sorted(self._seeks, key=lambda x: x[0])
-
-    def __len__(self) -> int:
-        return len(self._seeks)
-
-    def __getitem__(self, index: int):
-        return self._seeks[index]
-
-    def __iter__(self):
-        opened = {}
-        for uid, loc, idf in self._seeks:
-            if idf not in opened:
-                opened[idf] = open(self._files[idf], 'r')
-
-            opened[idf].seek(loc)
-            cont = opened[idf].readline()[:-1].split(maxsplit=1)
-
-            if len(cont) == 1:
-                yield (uid, '')
-            else:
-                yield (uid, cont[1])
-
-        for f in opened.values():
-            f.close()
-        return
-=======
 from typing import *
 import pickle
 import argparse
@@ -186,7 +15,6 @@
 sys.path.append(os.path.abspath(os.path.dirname(__file__)+'/../..'))
 from utils.pipeline.common_utils import *
 # fmt:on
->>>>>>> 6cbd7ef2
 
 
 def pack_data(
@@ -242,11 +70,7 @@
     # Read label files and scp files.
     twrapper_label = TextUtterances(f_labels)
     twrapper_scp = TextUtterances(f_scps)
-<<<<<<< HEAD
-    assert len(twrapper_scp) == len(twrapper_label), fmtstr_error(
-=======
     assert len(twrapper_scp) == len(twrapper_label), sfmt.error(
->>>>>>> 6cbd7ef2
         "f_scp and f_label should match on the # of lines, "
         f"instead {len(twrapper_scp)} != {len(twrapper_label)}",
         pack_data
@@ -262,26 +86,13 @@
     for (uid, lb), (uid1, ark) in tqdm(zip(twrapper_label, twrapper_scp), total=len(twrapper_scp), leave=False):
         assert uid == uid1, f"UID in label and scp files mismatch: {uid} != {uid1}"
         if lb == '':
-<<<<<<< HEAD
-            fmtstr_warn(f"skip empty utt: {uid}", pack_data)
-=======
             sfmt.warn(f"skip empty utt: {uid}", pack_data)
->>>>>>> 6cbd7ef2
             continue
 
         mat = kaldiio.load_mat(
             ark, fd_dict=f_opened)   # type:np.ndarray
         if mat.shape[0] < l_min or mat.shape[0] > l_max:
             continue
-<<<<<<< HEAD
-
-        labels.append(
-            np.asarray(
-                tokenizer.encode(lb),
-                dtype=np.int64
-            )
-        )
-=======
         lb = np.asarray(
             tokenizer.encode(lb),
             dtype=np.int64
@@ -290,7 +101,6 @@
             continue
 
         labels.append(lb)
->>>>>>> 6cbd7ef2
         linfo[cnt] = mat.shape[0]
         uids.append(uid)
         arks.append(ark)
@@ -328,331 +138,6 @@
         print(f"pack_data(): remove {cntrm} unqualified sequences.")
     print(
         f"# of frames: {cnt_frames} | tokens: {cnt_tokens} | seqs: {cnt}")
-<<<<<<< HEAD
-
-
-def checkExist(f_type: Literal['d', 'f'], f_list: Union[str, List[str]]):
-    """Check whether directory/file exist and raise error if it doesn't.
-    """
-    if f_type == 'd':
-        check = os.path.isdir
-    elif f_type == 'f':
-        check = os.path.isfile
-    else:
-        raise RuntimeError(fmtstr_error(
-            f"unknown f_type: {f_type}, expected one of ['d', 'f']",
-            checkExist
-        ))
-
-    if isinstance(f_list, str):
-        f_list = [f_list]
-    assert len(f_list) > 0, fmtstr_error(
-        f"expect the file/dir list to have at least one element, but found empty.",
-        checkExist
-    )
-
-    hints = {'d': 'Directory', 'f': 'File'}
-    not_founds = []
-
-    for item in f_list:
-        if not check(item):
-            not_founds.append(item)
-
-    if len(not_founds) > 0:
-        o_str = f"{hints[f_type]} checking failed:"
-        for item in not_founds:
-            o_str += f"\n\t{item}"
-        raise FileNotFoundError(o_str)
-    else:
-        return
-
-
-def recursive_rpl(src_dict: dict, target_key: str, rpl_val):
-    if not isinstance(src_dict, dict):
-        return
-
-    if target_key in src_dict:
-        src_dict[target_key] = rpl_val
-    else:
-        for k, v in src_dict.items():
-            recursive_rpl(v, target_key, rpl_val)
-
-
-def get_args(src_dict: dict, parser: argparse.ArgumentParser, positionals: List = []):
-    args = argparse.Namespace()
-    processed_dict = {}
-    for k, v in src_dict.items():
-        processed_dict[k.replace('-', '_')] = v
-    args.__dict__.update(processed_dict)
-    to_args = parser.parse_args(args=positionals, namespace=args)
-    return to_args
-
-
-def set_visible_gpus(N: int) -> str:
-    assert N >= 0
-    if 'CUDA_VISIBLE_DEVICES' not in os.environ:
-        os.environ['CUDA_VISIBLE_DEVICES'] = ','.join(str(i) for i in range(N))
-    else:
-        seen_gpus = os.environ['CUDA_VISIBLE_DEVICES'].split(',')
-        os.environ['CUDA_VISIBLE_DEVICES'] = ','.join(seen_gpus[:N])
-    return os.environ['CUDA_VISIBLE_DEVICES']
-
-
-def get_free_port():
-    '''Return a free available port on local machine.'''
-    import socket
-    s = socket.socket()
-    s.bind(('', 0))            # Bind to a free port provided by the host.
-    return s.getsockname()[1]
-
-
-def train_nn_model(
-        working_dir: str,
-        f_hyper_p: str,
-        fmt_data: str,
-        prompt: str = '{}\n'):
-
-    checkExist('f', f_hyper_p)
-    settings = readjson(f_hyper_p)
-    assert 'train' in settings, fmtstr_missing(
-        'train', udl(f_hyper_p)
-    )
-    assert 'bin' in settings['train'], fmtstr_missing(
-        'bin', (udl(f_hyper_p), 'train')
-    )
-    assert 'option' in settings['train'], fmtstr_missing(
-        'option', (udl(f_hyper_p), 'train')
-    )
-
-    f_nnconfig = os.path.join(working_dir, F_NN_CONFIG)
-    if 'tokenizer' not in settings:
-        sys.stderr.write(
-            fmtstr_missing('tokenizer', raiseerror=False) + '\n' +
-            fmtstr_warn(
-                f"you have to ensure the 'num_classes' in {udl(f_nnconfig)} is correct.\n",
-                train_nn_model
-            )
-        )
-    else:
-        if '|V|' in settings['tokenizer']:
-            vocab_size = settings['tokenizer']['|V|']
-        else:
-            import cat.shared.tokenizer as tknz
-            checkExist('f', settings['tokenizer']['file'])
-            vocab_size = tknz.load(settings['tokenizer']['file']).vocab_size
-
-        checkExist('f', f_nnconfig)
-        nnconfig = readjson(f_nnconfig)
-        # recursively search for 'num_classes'
-        recursive_rpl(nnconfig, 'num_classes', vocab_size)
-        dumpjson(nnconfig, f_nnconfig)
-
-    train_options = settings['train']['option']
-    if 'trset' not in train_options:
-        train_data = fmt_data.format('train')
-        checkExist('f', train_data)
-        train_options['trset'] = train_data
-        sys.stdout.write(prompt.format(fmtstr_set('trset', train_data)))
-    if 'devset' not in train_options:
-        dev_data = fmt_data.format('dev')
-        checkExist('f', dev_data)
-        train_options['devset'] = dev_data
-        sys.stdout.write(prompt.format(fmtstr_set('devset', dev_data)))
-    if 'dir' not in train_options:
-        train_options['dir'] = working_dir
-        sys.stdout.write(prompt.format(fmtstr_set('dir', working_dir)))
-    if 'dist-url' not in train_options:
-        train_options['dist-url'] = f"tcp://localhost:{get_free_port()}"
-        sys.stdout.write(prompt.format(fmtstr_set(
-            'dist-url', train_options['dist-url'], False)))
-
-    import importlib
-    interface = importlib.import_module(settings['train']['bin'])
-
-    mp_spawn(interface.main, get_args(
-        train_options, interface._parser()))
-
-
-def resolve_in_priority(dataset: Union[str, List[str]]) -> Tuple[List[str], List[str]]:
-    """Resolve text file location for dataset.
-
-    Args:
-        dataset (str, list): dataset(s)
-
-    Returns:
-        (local_texts, outside_texts)
-    """
-    if isinstance(dataset, str):
-        dataset = [dataset]
-
-    datainfo = readjson(F_DATAINFO)
-
-    local_text = []     # find in local path, assume NO uid before each utterance
-    outside_text = []   # find in src data, assume uid before each utterance
-    for _set in dataset:
-        if os.path.isfile(_set):
-            local_text.append(_set)
-        elif _set in datainfo:
-            outside_text.append(datainfo[_set]['trans'])
-        else:
-            raise FileNotFoundError(f"request dataset: '{_set}' not found.")
-    return local_text, outside_text
-
-
-def combine_text(datasets: Union[str, List[str]], f_out: Optional[str] = None) -> str:
-    """Combine text files of dataset(s) and return the combined file."""
-    text_noid, text_withid = resolve_in_priority(datasets)
-    assert len(text_noid) > 0 or len(
-        text_withid) > 0, fmtstr_error(
-            f"dataset '{datasets}' not found.",
-            combine_text
-    )
-
-    if f_out is None:
-        f_out = os.path.join('/tmp', str(uuid.uuid4()))
-
-    with open(f_out, 'w') as fo:
-        for _text in text_noid:
-            with open(_text, 'r') as fi:
-                fo.write(fi.read())
-        for _text in text_withid:
-            with open(_text, 'r') as fi:
-                for line in fi:
-                    # rm the seq id in first column
-                    contents = line.split(maxsplit=1)
-                    if len(contents) == 1:
-                        continue
-                    fo.write(contents[1])
-    return f_out
-
-
-def train_tokenizer(f_hyper: str):
-    def update_conf(_tok, path):
-        # store some info about the tokenizer to the file
-        cfg_hyper = readjson(f_hyper)
-        cfg_hyper['tokenizer']['|V|'] = _tok.vocab_size
-        cfg_hyper['tokenizer']['file'] = path
-        dumpjson(cfg_hyper, f_hyper)
-
-    checkExist('f', f_hyper)
-    cfg_hyper = readjson(f_hyper)
-
-    import cat.shared.tokenizer as tknz
-
-    assert 'tokenizer' in cfg_hyper, fmtstr_error(
-        "'tokenizer' is not configured.", train_tokenizer)
-    if 'file' not in cfg_hyper['tokenizer']:
-        f_tokenizer = os.path.join(
-            os.path.dirname(f_hyper), 'tokenizer.tknz')
-        sys.stdout.write(
-            "train_tokenizer(): " +
-            fmtstr_set(
-                'tokenizer:file', f_tokenizer)+'\n'
-        )
-    else:
-        f_tokenizer = cfg_hyper['tokenizer']['file']
-        if os.path.isfile(f_tokenizer):
-            update_conf(tknz.load(f_tokenizer), f_tokenizer)
-            sys.stderr.write(
-                fmtstr_warn(
-                    f"['tokenizer']['file'] exists: {udl(f_tokenizer)}\n"
-                    "... skip tokenizer training. If you want to do tokenizer training anyway,\n"
-                    "... remove the ['tokenizer']['file'] in setting\n"
-                    f"... or remove the file:{udl(f_tokenizer)} then re-run the script.\n",
-                    train_tokenizer
-                )
-            )
-            return
-
-    assert 'data' in cfg_hyper, fmtstr_error(
-        "data is not configured.", train_tokenizer)
-    assert 'train' in cfg_hyper['data'], fmtstr_error(
-        "data:train is not configured.", train_tokenizer)
-    assert os.access(os.path.dirname(f_tokenizer), os.W_OK), \
-        f"tokenizer:file is not writable: '{udl(cfg_hyper['tokenizer']['file'])}'"
-
-    sys.stderr.write(
-        fmtstr_warn(
-            "for Asian languages, "
-            "it's your duty to remove the segment spaces up to your requirement.\n",
-            train_tokenizer
-        )
-    )
-
-    f_text = None
-    # combine the transcripts and remove the ids if needed.
-    if 'option-train' in cfg_hyper['tokenizer']:
-        if 'f_text' not in cfg_hyper['tokenizer']['option-train']:
-            f_text = combine_text(cfg_hyper['data']['train'])
-            cfg_hyper['tokenizer']['option-train']['f_text'] = f_text
-
-    tokenizer = tknz.initialize(cfg_hyper['tokenizer'])
-    tknz.save(tokenizer, f_tokenizer)
-    if f_text is not None:
-        os.remove(f_text)
-
-    update_conf(tokenizer, f_tokenizer)
-
-
-def model_average(
-        setting: dict,
-        checkdir: str,
-        returnifexist: bool = False) -> Tuple[str, str]:
-    """Do model averaging according to given setting, return the averaged model path."""
-
-    assert 'mode' in setting, fmtstr_error(
-        "'mode' not specified.", model_average)
-    assert 'num' in setting, fmtstr_error(
-        "'num' not specified.", model_average)
-    avg_mode, avg_num = setting['mode'], setting['num']
-
-    import torch
-    from cat.utils.avgmodel import select_checkpoint, average_checkpoints
-
-    suffix_avgmodel = f"{avg_mode}-{avg_num}"
-    checkpoint = os.path.join(checkdir, suffix_avgmodel)
-    tmp_check = checkpoint + ".pt"
-    if os.path.isfile(tmp_check) and returnifexist:
-        return tmp_check, suffix_avgmodel
-    i = 1
-    while os.path.isfile(tmp_check):
-        tmp_check = checkpoint + f".{i}.pt"
-        i += 1
-    checkpoint = tmp_check
-
-    if avg_mode in ['best', 'last']:
-        params = average_checkpoints(
-            select_checkpoint(checkdir, avg_num, avg_mode))
-    else:
-        raise NotImplementedError(
-            f"Unknown model averaging mode: {avg_mode}, expected in ['best', 'last']")
-
-    # delete the parameter of optimizer for saving disk.
-    for k in list(params.keys()):
-        if k != 'model':
-            del params[k]
-    torch.save(params, checkpoint)
-    return checkpoint, suffix_avgmodel
-
-
-def log_commit(f_hyper: str):
-    import subprocess
-    if subprocess.run('command -v git', shell=True, capture_output=True).returncode != 0:
-        sys.stderr.write(
-            fmtstr_warn(
-                "git command not found, skip logging commit.\n",
-                log_commit
-            )
-        )
-    else:
-        process = subprocess.run(
-            "git log -n 1 --pretty=format:\"%H\"", shell=True, check=True, stdout=subprocess.PIPE)
-
-        orin_settings = readjson(f_hyper)
-        orin_settings['commit'] = process.stdout.decode('utf-8')
-        dumpjson(orin_settings, f_hyper)
-=======
->>>>>>> 6cbd7ef2
 
 
 if __name__ == "__main__":
@@ -726,21 +211,12 @@
             fmt = ''
 
         hyper_cfg = readjson(f_hyper)
-<<<<<<< HEAD
-        assert 'data' in hyper_cfg, fmtstr_missing('data', udl(f_hyper))
-        # load tokenizer from file
-        assert 'tokenizer' in hyper_cfg, fmtstr_missing(
-            'tokenizer', udl(f_hyper))
-        assert 'file' in hyper_cfg['tokenizer'], fmtstr_missing(
-            'file', (udl(f_hyper), 'tokenizer'))
-=======
         assert 'data' in hyper_cfg, sfmt.missing('data', sfmt.udl(f_hyper))
         # load tokenizer from file
         assert 'tokenizer' in hyper_cfg, sfmt.missing(
             'tokenizer', sfmt.udl(f_hyper))
         assert 'file' in hyper_cfg['tokenizer'], sfmt.missing(
             'file', (sfmt.udl(f_hyper), 'tokenizer'))
->>>>>>> 6cbd7ef2
 
         f_tokenizer = hyper_cfg['tokenizer']['file']
         checkExist('f', f_tokenizer)
@@ -992,10 +468,6 @@
                     "inference:er:hy is not set and cannot be resolved from inference:infer."
 
                 err_option['hy'] = infr_option['output_prefix']
-<<<<<<< HEAD
-
-=======
->>>>>>> 6cbd7ef2
                 if err_option.get('oracle', False):
                     err_option['hy'] = err_option['hy'] + '.nbest'
 

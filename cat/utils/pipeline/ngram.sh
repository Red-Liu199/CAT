--- conflicted
+++ resolved
@@ -36,14 +36,8 @@
 [[ $start_stage -le 1 && $stop_stage -ge 1 ]] &&
     python utils/pipeline/lm.py $dir --sto 1
 
-<<<<<<< HEAD
-export tokenizer="$(cat $f_hyper_config |
-    python -c "import sys,json;print(json.load(sys.stdin)['tokenizer']['file'])")"
-[ ! -f $tokenizer ] && echo "No tokenizer model: '$tokenizer'" && exit 1
-=======
 [[ $start_stage -le 2 && $stop_stage -ge 2 ]] &&
     python utils/pipeline/lm.py $dir --sta 2 --sto 2
->>>>>>> 6cbd7ef2
 
 # n-gram training
 [[ $start_stage -le 3 && $stop_stage -ge 3 ]] && {
@@ -83,17 +77,10 @@
         eval $train_cmd
     fi
 
-<<<<<<< HEAD
-if [ -f $f_nn_config ]; then
-    export vocab_size="$(cat $f_hyper_config |
-        python -c "import sys,json;print(json.load(sys.stdin)['tokenizer']['|V|'])")"
-    cat $f_nn_config | python -c "
-=======
     if [ -f $f_nn_config ]; then
         export vocab_size="$(cat $f_hyper_config |
             python -c "import sys,json;print(json.load(sys.stdin)['tokenizer']['|V|'])")"
         cat $f_nn_config | python -c "
->>>>>>> 6cbd7ef2
 import sys, json
 configure = json.load(sys.stdin)
 configure['decoder']['kwargs']['f_binlm'] = '$output'

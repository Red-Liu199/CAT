--- conflicted
+++ resolved
@@ -1,39 +1,7 @@
 """Process of LM training
 """
 
-<<<<<<< HEAD
-try:
-    from _constants import (
-        F_NN_CONFIG,
-        F_HYPER_CONFIG
-    )
-except ModuleNotFoundError:
-    from cat.shared._constants import (
-        F_NN_CONFIG,
-        F_HYPER_CONFIG
-    )
-
-from _constants import (
-    F_NN_CONFIG,
-    F_HYPER_CONFIG
-)
-
-import asr as pipeutil
-from asr import (
-    readjson,
-    checkExist,
-    tcolors,
-    udl,
-    _fmtstr,
-    fmtstr_error,
-    fmtstr_header,
-    fmtstr_set,
-    fmtstr_warn,
-    fmtstr_missing
-)
-=======
 import argparse
->>>>>>> 6cbd7ef2
 
 # fmt:off
 import os
@@ -80,15 +48,9 @@
         log_commit(f_hyper)
 
     if args.ngpu > -1:
-<<<<<<< HEAD
-        pipeutil.set_visible_gpus(args.ngpu)
-
-    pipeutil.initial_datainfo()
-=======
         set_visible_gpus(args.ngpu)
 
     initial_datainfo()
->>>>>>> 6cbd7ef2
 
     ############ Stage 1 Tokenizer training ############
     if s_beg <= 1 and s_end >= 1:
@@ -124,17 +86,6 @@
         data_settings = hyper_cfg['data']
         cfg_packing = data_settings.get('packing-text-lm', {})
 
-<<<<<<< HEAD
-        assert 'tokenizer' in hyper_cfg, fmtstr_missing(
-            'tokenizer', udl(f_hyper))
-        cfg_text_process['tokenizer'] = hyper_cfg['tokenizer']['file']
-
-        pkldir = os.path.join(working_dir, 'lmbin')
-        os.makedirs(pkldir, exist_ok=True)
-        # 'train' and 'dev' datasets would be merged into ones,
-        # 'test' datasets would be processed individually in stage 4s
-        for part in ['train', 'dev', 'test']:
-=======
         assert 'tokenizer' in hyper_cfg, sfmt.missing(
             'tokenizer', sfmt.udl(f_hyper))
         cfg_packing['tokenizer'] = hyper_cfg['tokenizer']['file']
@@ -147,7 +98,6 @@
             "text is normalized with single thread. This might take a while.\n"
         ))
         for part in ['train', 'dev']:
->>>>>>> 6cbd7ef2
             if part not in data_settings:
                 sys.stderr.write(sfmt.missing(
                     part, (sfmt.udl(f_hyper), 'data'), False) +
@@ -192,15 +142,9 @@
             sys.exit(0)
 
         if not args.silent:
-<<<<<<< HEAD
-            print(fmtstr_header("Stage 4 Evaluate"))
-            fmt = _fmtstr(_fmtstr("Evaluate: ",
-                          tcolors.BOLD), tcolors.OKCYAN) + "{}\n"
-=======
             print(sfmt.header("Stage 4 Evaluate"))
             fmt = sfmt(sfmt("Evaluate: ",
                             sfmt.BOLD), sfmt.OKCYAN) + "{}\n"
->>>>>>> 6cbd7ef2
         else:
             fmt = ''
 
@@ -263,11 +207,7 @@
                 f"2. set inference:infer:option:tokenizer \n"
             )
             infr_option['tokenizer'] = hyper_cfg['tokenizer']['file']
-<<<<<<< HEAD
-            sys.stdout.write(fmt.format(fmtstr_set(
-=======
             sys.stdout.write(fmt.format(sfmt.set(
->>>>>>> 6cbd7ef2
                 'tokenizer', infr_option['tokenizer']
             )))
 
@@ -284,22 +224,6 @@
         if intfname == 'cat.lm.ppl_compute':
             # we need to remove the uid in the transcript text
             # but for text resovled from local path, we assume it's raw text w/o uid.
-<<<<<<< HEAD
-            if isinstance(hyper_cfg['data']['test'], str):
-                hyper_cfg['data']['test'] = [hyper_cfg['data']['test']]
-            text_local, _ = pipeutil.resolve_in_priority(
-                hyper_cfg['data']['test'])
-            # use combine_text() to remove the uid
-            text_trans = [
-                pipeutil.combine_text(t_r, f"/tmp/{t_r}.tmp")
-                for t_r in set(hyper_cfg['data']['test']) - set(text_local)
-            ]
-
-            if 'evaluate' not in infr_option:
-                infr_option['evaluate'] = text_local+sorted(text_trans)
-            interface.main(pipeutil.get_args(
-                infr_option,
-=======
 
             testsets = hyper_cfg['data']['test']
             if isinstance(testsets, str):
@@ -310,7 +234,6 @@
             files_woid = list(get_corpus(f_hyper, 'test'))
             infr_option['evaluate'] = files_woid
             interface.main(parse_args_from_var(
->>>>>>> 6cbd7ef2
                 interface._parser(),
                 infr_option,
                 [infr_option['config']]
@@ -395,20 +318,6 @@
                         infr_option,
                         [infr_option['nbestlist'], infr_option['output']]
                     ))
-<<<<<<< HEAD
-                    interface.main(pipeutil.get_args(
-                        infr_option,
-                        interface._parser(),
-                        [infr_option['nbestlist'], infr_option['output']]
-                    ))
-                else:
-                    interface.main(pipeutil.get_args(
-                        infr_option,
-                        interface._parser(),
-                        [infr_option['nbestlist'], infr_option['output']]
-                    ))
-=======
->>>>>>> 6cbd7ef2
         else:
             sys.stderr.write(sfmt.warn(
                 f"'{intfname}' only support handcrafted execution.\n"

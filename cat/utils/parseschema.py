'''
This script is used for parsing the json schema for experiment settings.
'''

<<<<<<< HEAD

=======
>>>>>>> 6cbd7ef2
import importlib
from cat.shared import decoder as pn_zoo
from cat.shared import encoder as tn_zoo
from cat.shared import scheduler, SpecAug
from cat.shared import tokenizer as tknz
from cat.shared.scheduler import Scheduler
from cat.rnnt import joiner as joiner_zoo
from cat.rnnt.joiner import AbsJointNet
from cat.shared._constants import (
    SCHEMA_NN_CONFIG,
    SCHEMA_HYPER_CONFIG,
    F_NN_CONFIG,
    F_HYPER_CONFIG
)
from cat.utils.pipeline.common_utils import (
    readjson,
    dumpjson
)

import os
import argparse
import inspect
import json
import typing
from collections import OrderedDict
from typing import *

import torch
import torch.nn as nn
from torch.optim import Optimizer

F_VSC_SETTING = ".vscode/settings.json"


def modify_vsc_schema(filematch: str, sgm_url: str):
    if os.path.isfile(F_VSC_SETTING):
        vsc_setting = readjson(F_VSC_SETTING)
    else:
        os.makedirs(os.path.dirname(F_VSC_SETTING), exist_ok=True)
        vsc_setting = {}

    ## dump to setting
    json_schema = vsc_setting.get('json.schemas', [])
    match = False
    for i, _sgm in enumerate(json_schema):
        if _sgm.get('fileMatch', [None])[0] == filematch:
            json_schema[i] = {
                "fileMatch": [filematch],
                "url": f_schema
            }
            match = True
            break
    if not match:
        json_schema.append({
            "fileMatch": [filematch],
            "url": f_schema
        })

    vsc_setting['json.schemas'] = json_schema
    dumpjson(vsc_setting, F_VSC_SETTING)
    return F_VSC_SETTING


def add_property(d: Union[Dict, OrderedDict], new_property: Dict[str, Any]):
    if 'properties' not in d:
        d['properties'] = OrderedDict()
    d['properties'].update(new_property)
    return d


def gen_object(type, default=None, desc: str = None) -> OrderedDict:
    _out = OrderedDict()
    if type == dict or type == OrderedDict:
        _out['type'] = 'object'
        _out['properties'] = OrderedDict()
    elif type == int or type == float:
        _out['type'] = 'number'
    elif type == str:
        _out['type'] = 'string'
    elif type == bool:
        _out['type'] = 'boolean'
    elif type == list or type == tuple:
        _out['type'] = 'array'

    if desc is not None:
        _out['description'] = desc
    if default is not None:
        _out['default'] = default
    return _out


def get_func_args(func: Callable):
    fullargs = inspect.getfullargspec(func)
    names = [x for x in fullargs[0] if x != 'self']   # type: List[str]
    defaults = fullargs[3]
    if defaults is None:
        defaults = []
    else:
        defaults = list(defaults[::-1])
        for i in range(len(defaults)):
            try:
                json.dumps(defaults[i])
            except (TypeError, OverflowError):
                defaults[i] = None
    defaults += [None for _ in range(len(names)-len(defaults))]
    annos = fullargs[-1]    # type: Dict[str, str]
    defaults = defaults[::-1]
    return (names, defaults, annos)


def module_processing(processing: typing.Union[dict, OrderedDict], module_list: list):
    module_options = gen_object(str)
    module_options['examples'] = [m.__name__ for m in module_list]
    add_property(processing, {'type': module_options})

    # setup kwargs
    allOf = []
    for m in module_list:
        IfCondition = {'properties': {'type': {'const': m.__name__}}}
        ThenProcess = {'properties': {'kwargs': gen_object(dict)}}
        kwargs = ThenProcess['properties']['kwargs']

        names, defaults, annos = get_func_args(m)
        parsed = []
        for _arg, _default in zip(names, defaults):
            parsed.append(
                (_arg, gen_object(annos.get(_arg, None), _default))
            )
        kwargs['properties'] = OrderedDict(parsed)

        allOf.append(OrderedDict([
            ('if', IfCondition),
            ('then', ThenProcess)
        ]))

    if len(module_list) == 1:
        processing['properties'] = allOf[0]['then']['properties']['kwargs']['properties']
    else:
        processing['required'] = ['type', 'kwargs']
        processing['allOf'] = allOf
    return processing


def parser_processing(parser: argparse.ArgumentParser):
    options = OrderedDict()
    for action in parser._actions[1:]:
        k = action.__dict__['dest']
        options[k] = gen_object(
            type=action.__dict__['type'],
            default=action.__dict__['default'],
            desc=action.__dict__['help']
        )
        if action.__dict__['choices'] is not None:
            options[k]['examples'] = action.__dict__['choices']
    return options


def bin_processing(d_bin_parser: Dict[str, argparse.ArgumentParser], desc: str = None):
    _schema = gen_object(dict, desc=desc)

    bin_options = gen_object(
        str, desc="Modules that provides training interface.")
    bin_options['examples'] = list(d_bin_parser.keys())
    add_property(_schema, {'bin': bin_options})

    allOf = []
    for _bin, _parser in d_bin_parser.items():
        allOf.append({
            'if': {'properties': {'bin': {'const': _bin}}},
            "then": {
                "properties": {
                    "option": {
                        "type": "object",
                        "description": _parser.prog + ' options',
                        "properties": parser_processing(_parser)
                    }
                }
            }
        })

    if len(allOf) == 1:
        _schema['properties'] = allOf[0]['then']['properties']['option']['properties']
    else:
        _schema['required'] = ['bin', 'option']
        _schema['allOf'] = allOf

    return _schema


# Neural network schema
schema = gen_object(dict, desc="Settings of NN training.")
schema['required'] = ['scheduler']

# Transducer
add_property(schema, {'trainer': gen_object(
    dict, desc="Please refer to build_model() function in hyper:train:bin for configuring help.")})


# Encoder
processing = gen_object(
    dict, desc="Configuration of Transducer transcription network / encoder.")  # type:OrderedDict
modules = []
for m in dir(tn_zoo):
    _m = getattr(tn_zoo, m)
    if inspect.isclass(_m) and issubclass(_m, tn_zoo.AbsEncoder):
        modules.append(_m)

module_processing(processing, modules)
add_property(schema, {'encoder': processing})


# Predictor
processing = gen_object(
    dict, desc="Configuration of Transducer prediction network / LM.")  # type:OrderedDict
modules = []
for m in dir(pn_zoo):
    _m = getattr(pn_zoo, m)
    if inspect.isclass(_m) and issubclass(_m, pn_zoo.AbsDecoder):
        modules.append(_m)

module_processing(processing, modules)
add_property(schema, {'decoder': processing})


# SpecAug
processing = gen_object(dict,
                        desc="Configuration of SpecAugument.")  # type:OrderedDict
module_processing(processing, [SpecAug])
add_property(schema, {'specaug': processing})


# Joint network
processing = gen_object(dict,
                        desc="Configuration of Transducer joiner network.")  # type:OrderedDict
modules = []
for m in dir(joiner_zoo):
    _m = getattr(joiner_zoo, m)
    if inspect.isclass(_m) and issubclass(_m, AbsJointNet):
        modules.append(_m)
module_processing(processing, modules)
add_property(schema, {'joiner': processing})


# Scheduler
processing = gen_object(
    dict, desc="Configuration of Scheduler.")  # type:OrderedDict
modules = []
for m in dir(scheduler):
    _m = getattr(scheduler, m)
    if inspect.isclass(_m) and issubclass(_m, Scheduler):
        modules.append(_m)
module_processing(processing, modules)

# setup the optimizer
optim = gen_object(dict, desc="Configuration of optimizer.")
modules = []
for m in dir(torch.optim):
    _m = getattr(torch.optim, m)
    if inspect.isclass(_m) and issubclass(_m, Optimizer):
        modules.append(_m)
module_processing(optim, modules)
add_property(optim, {'zeroredundancy': gen_object(bool, default=True)})
add_property(processing, {'optimizer': optim})
add_property(schema, {'scheduler': processing})

# dump
## dump schema
f_schema = f".vscode/{SCHEMA_NN_CONFIG}"
dumpjson(schema, f_schema)
## update setting
modify_vsc_schema(f"exp/**/{F_NN_CONFIG}", f_schema)


# hyper-parameter schema
# part of the settings in this schema is handcrafted
f_schema = f".vscode/{SCHEMA_HYPER_CONFIG}"
if os.path.isfile(f_schema):
    hyper_schema = readjson(f_schema)
else:
    hyper_schema = gen_object(dict, desc="Settings of Hyper-parameters.")

<<<<<<< HEAD
=======
# lm corpus packing
# fmt:off
from cat.utils.data.pack_corpus import _parser as corpus_parser
parser = corpus_parser()
add_property(
    hyper_schema['properties']['data'],
    {
        'packing-text-lm': add_property(
            gen_object(dict, desc=parser.prog),
            parser_processing(parser)
        )
    }
)
del parser
# fmt:on

>>>>>>> 6cbd7ef2
# schema for tokenizer
# setting according to cat.shared.tokenizer.initialize()
processing = gen_object(
    dict, desc="Configuration of tokenizer")  # type:OrderedDict
modules = []
for m in dir(tknz):
    _m = getattr(tknz, m)
    if inspect.isclass(_m) and issubclass(_m, tknz.AbsTokenizer):
        modules.append(_m)

type_opts = gen_object(str, desc="Type of Tokenizer")
type_opts.update({
    'examples': [m.__name__ for m in modules]
})
add_property(processing, {'type': type_opts})
allof = []
for m in modules:
    ifcondition = {'properties': {'type': {'const': m.__name__}}}
    thenprocess = {'properties': {
        'option-init': gen_object(dict, desc="options for initializing the tokenizer."),
        'option-train': gen_object(dict, desc="options for traininig tokenizer.")
    }}

    names, defaults, annos = get_func_args(m)
    thenprocess['properties']['option-init'].update({
        'properties': OrderedDict([
            (n, gen_object(annos.get(n, None), d))
            for n, d in zip(names, defaults)
        ])
    })
    names, defaults, annos = get_func_args(m.train)
    thenprocess['properties']['option-train'].update({
        'properties': OrderedDict([
            (n, gen_object(annos.get(n, None), d))
            for n, d in zip(names, defaults)
        ])
    })
    allof.append(OrderedDict([
        ('if', ifcondition),
        ('then', thenprocess)
    ]))
processing['allOf'] = allof
processing['required'] = 'type'
add_property(hyper_schema, {'tokenizer': processing})


# schema for field:train
# if you want to add a new training script, add it here.
binlist = [
    'cat.rnnt.train_unified',
    'cat.rnnt.train_mwer',
    'cat.rnnt.train_nce',
    'cat.rnnt.train',
    'cat.lm.train',
    'cat.ctc.train',
<<<<<<< HEAD
    'cat.ctc.train_sa_crf',
    'cat.ctc.train_smbr'
=======
    'cat.ctc.train_scrf'
>>>>>>> 6cbd7ef2
]

add_property(hyper_schema, {
    'train': bin_processing({
        name: importlib.import_module(name)._parser()
        for name in binlist
    }, desc="Configuration of NN training")
})


# field:inference:infer
binlist = [
    'cat.rnnt.decode',
    'cat.lm.ppl_compute',
    'cat.lm.rescore',
    'cat.ctc.cal_logit',
    'cat.ctc.decode'
]

inference = hyper_schema['properties']['inference']
add_property(inference, {
    'infer': bin_processing({
        name: importlib.import_module(name)._parser()
        for name in binlist
    }, desc="Configuration for inference.")
})

# field:inference:er
# fmt: off
from cat.utils.wer import _parser as parser_wer
# fmt: on
add_property(inference, {
    'er': bin_processing({
        'cat.utils.wer': parser_wer()
    })
})

# dump
dumpjson(hyper_schema, f_schema)
## update setting
modify_vsc_schema(f"exp/**/{F_HYPER_CONFIG}", f_schema)<|MERGE_RESOLUTION|>--- conflicted
+++ resolved
@@ -2,10 +2,6 @@
 This script is used for parsing the json schema for experiment settings.
 '''
 
-<<<<<<< HEAD
-
-=======
->>>>>>> 6cbd7ef2
 import importlib
 from cat.shared import decoder as pn_zoo
 from cat.shared import encoder as tn_zoo
@@ -287,8 +283,6 @@
 else:
     hyper_schema = gen_object(dict, desc="Settings of Hyper-parameters.")
 
-<<<<<<< HEAD
-=======
 # lm corpus packing
 # fmt:off
 from cat.utils.data.pack_corpus import _parser as corpus_parser
@@ -305,7 +299,6 @@
 del parser
 # fmt:on
 
->>>>>>> 6cbd7ef2
 # schema for tokenizer
 # setting according to cat.shared.tokenizer.initialize()
 processing = gen_object(
@@ -361,12 +354,7 @@
     'cat.rnnt.train',
     'cat.lm.train',
     'cat.ctc.train',
-<<<<<<< HEAD
-    'cat.ctc.train_sa_crf',
-    'cat.ctc.train_smbr'
-=======
     'cat.ctc.train_scrf'
->>>>>>> 6cbd7ef2
 ]
 
 add_property(hyper_schema, {

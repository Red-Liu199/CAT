"""CTC decode module

NOTE (Huahuan):
<<<<<<< HEAD
    I deprecate the batch decoding function for bs=1 gives best RTF.
=======
>>>>>>> 6cbd7ef2
    Currently, bs=1 is hard-coded.
Derived from
https://github.com/parlance/ctcdecode
"""

from ..shared import tokenizer as tknz
from ..shared import coreutils
from ..shared.encoder import AbsEncoder
from ..shared.data import (
    ScpDataset,
    sortedScpPadCollate
)


import os
import time
import pickle
import argparse
from tqdm import tqdm
from typing import *
from ctcdecode import CTCBeamDecoder

import torch
import torch.multiprocessing as mp
from torch.utils.data import DataLoader


def main(args: argparse.Namespace = None):
    if args is None:
        parser = _parser()
        args = parser.parse_args()

    if args.tokenizer is None or not os.path.isfile(args.tokenizer):
        raise FileNotFoundError(
            "Invalid tokenizer model file: {}".format(args.tokenizer))

    if args.gpu:
        world_size = torch.cuda.device_count()
        if args.nj != -1 and args.nj < world_size:
            world_size = args.nj
    else:
        if args.nj == -1:
            world_size = max(os.cpu_count()//2, 1)
        else:
            world_size = args.nj
    assert world_size > 0
    args.world_size = world_size

    try:
        mp.set_start_method('spawn')
    except RuntimeError as re:
        print(re)

    q_data = mp.Queue(maxsize=1)
    producer = mp.Process(target=dataserver, args=(args, q_data))
    producer.start()

    q_out = mp.Queue(maxsize=1)
    consumer = mp.Process(target=datawriter, args=(args, q_out))
    consumer.start()

    if args.gpu:
        model = None
    else:
        model = build_model(args)
        model.share_memory()
    mp.spawn(worker, nprocs=world_size, args=(args, q_data, q_out, model))

    producer.join()
    consumer.join()
    del q_data
    del q_out


def dataserver(args, q: mp.Queue):
    testset = ScpDataset(args.input_scp)
    n_frames = sum(testset.get_seq_len())
    testloader = DataLoader(
        testset, batch_size=1, shuffle=False,
        num_workers=(args.world_size if args.gpu else args.world_size//8),
        collate_fn=sortedScpPadCollate())

    t_beg = time.time()
    for batch in tqdm(testloader, desc="CTC decode", total=len(testloader), leave=False):
        for k in batch:
            if isinstance(k, torch.Tensor):
                k.share_memory_()
        q.put(batch, block=True)

    for _ in range(args.world_size+1):
        q.put(None, block=True)
    t_dur = time.time() - t_beg

    print("Time = {:.2f} s | RTF = {:.2f} ".format(
        t_dur, t_dur*args.world_size / n_frames * 100))


def datawriter(args, q: mp.Queue):
    cnt_done = 0
    nbest = {}
    transcript = []

    while True:
        # type: Tuple[str, Dict[int, Tuple[float, str]]]
        nbestlist = q.get(block=True)
        if nbestlist is None:
            cnt_done += 1
            if cnt_done == args.world_size:
                break
            continue
        key, content = nbestlist
        nbest[key] = content
        transcript.append(f"{key}\t{content[0][1]}\n")
        del nbestlist

    with open(args.output_prefix, 'w') as fo:
<<<<<<< HEAD
        while True:
            # type: Tuple[str, Dict[int, Tuple[float, str]]]
            nbestlist = q.get(block=True)
            if nbestlist is None:
                cnt_done += 1
                if cnt_done == args.world_size:
                    break
                continue
            key, content = nbestlist
            nbest[key] = content
            fo.write(f"{key}\t{content[0][1]}\n")
            del nbestlist
=======
        for l in transcript:
            fo.write(l)
>>>>>>> 6cbd7ef2

    with open(args.output_prefix+'.nbest', 'wb') as fo:
        pickle.dump(nbest, fo)


def worker(pid: int, args: argparse.Namespace, q_data: mp.Queue, q_out: mp.Queue, model: AbsEncoder):
    torch.set_num_threads(args.thread_per_woker)
    if args.gpu:
        device = pid
        torch.cuda.set_device(device)
        model = build_model(args).cuda(device)
    else:
        assert model is not None
        device = 'cpu'

    tokenizer = tknz.load(args.tokenizer)
    if args.lm_path is None:
        # w/o LM, labels won't be used in decoding.
        labels = [''] * tokenizer.vocab_size
        searcher = CTCBeamDecoder(
            labels, beam_width=args.beam_size, log_probs_input=True, num_processes=args.thread_per_woker)
    else:
        assert os.path.isfile(
            args.lm_path), f"--lm-path={args.lm_path} is not a valid file."

        # NOTE: ctc decoding with an ext. LM assumes <s> -> 0 and <unk> -> 1
        labels = ['<s>', '<unk>'] + [str(i)
                                     for i in range(2, tokenizer.vocab_size)]
        searcher = CTCBeamDecoder(
            labels, model_path=args.lm_path, alpha=args.alpha, beta=args.beta,
            beam_width=args.beam_size, num_processes=args.thread_per_woker,
            log_probs_input=True, is_token_based=True)

    # {'uid': {0: (-10.0, 'a b c'), 1: (-12.5, 'a b c d')}}
    nbest = {}  # type: Dict[str, Dict[int, Tuple[float, str]]]
    with torch.no_grad():
        while True:
            batch = q_data.get(block=True)
            if batch is None:
                break
            key, x, x_len = batch
<<<<<<< HEAD
            key = key[0]
            # beam decoder conducts the softmax internally
            # probs = torch.softmax(logits, dim=-1)
            beam_results, beam_scores, _, out_lens = searcher.decode(
                *model(x, x_len))
            # make it in decending order
=======
            x = x.to(device)
            key = key[0]
            if args.streaming:
                logits, olens = model.chunk_infer(x, x_len)
            else:
                logits, olens = model.am(x, x_len)

            # NOTE: log_softmax makes no difference in ctc beam search
            #       however, if you would like to do further work with the AM score,
            #       you may need to do the normalization.
            if args.do_normalize:
                logits = torch.log_softmax(logits, dim=-1)

            beam_results, beam_scores, _, out_lens = searcher.decode(
                logits.cpu(), olens)
            # make it in descending order
>>>>>>> 6cbd7ef2
            # -log(p) -> log(p)
            beam_scores = -beam_scores

            q_out.put(
                (key, {
                    bid: (score.item(), tokenizer.decode(
                        hypo[:_len].tolist()))
                    for bid, (score, hypo, _len) in enumerate(zip(beam_scores[0], beam_results[0], out_lens[0]))
                }), block=True)

            del batch
    q_out.put(None, block=True)


def build_model(args: argparse.Namespace):
    assert args.resume is not None, "Trying to decode with uninitialized parameters. Add --resume"
    import importlib
    interface = importlib.import_module(args.built_model_by)
    model = interface.build_model(coreutils.readjson(args.config), dist=False)
    model.clean_unpickable_objs()
    checkpoint = torch.load(args.resume, map_location='cpu')
    model = coreutils.load_checkpoint(model, checkpoint)
    model.eval()
    return model


def _parser():
    parser = coreutils.basic_trainer_parser(
        prog="CTC decoder.",
        training=False,
        isddp=False
    )

    parser.add_argument("--input_scp", type=str, default=None)
    parser.add_argument("--output_prefix", type=str, default='./decode')
    parser.add_argument("--lm-path", type=str, help="Path to KenLM model.")
    parser.add_argument("--alpha", type=float, default=0.0,
                        help="The 'alpha' value for LM integration, a.k.a. the LM weight")
    parser.add_argument("--beta", type=float, default=0.0,
                        help="The 'beta' value for LM integration, a.k.a. the penalty of tokens.")
    parser.add_argument("--beam-size", type=int, default=3)
    parser.add_argument("--do-normalize", action="store_true",
                        default=False, help="Do the log-softmax normalization before beam search.")
    parser.add_argument("--tokenizer", type=str,
                        help="Tokenizer model file. See cat/shared/tokenizer.py for details.")
<<<<<<< HEAD
=======
    parser.add_argument("--gpu", action="store_true", default=False,
                        help="Use GPU to do inference. Default: False.")
>>>>>>> 6cbd7ef2
    parser.add_argument("--nj", type=int, default=-1)
    parser.add_argument("--thread-per-woker", type=int, default=1)
    parser.add_argument("--built-model-by", type=str, default="cat.ctc.train",
                        help="Tell where to import build_model() function. defautl: cat.ctc.train")
    parser.add_argument("--streaming", action='store_true', default=False)
    return parser


if __name__ == '__main__':
    main()<|MERGE_RESOLUTION|>--- conflicted
+++ resolved
@@ -1,10 +1,6 @@
 """CTC decode module
 
 NOTE (Huahuan):
-<<<<<<< HEAD
-    I deprecate the batch decoding function for bs=1 gives best RTF.
-=======
->>>>>>> 6cbd7ef2
     Currently, bs=1 is hard-coded.
 Derived from
 https://github.com/parlance/ctcdecode
@@ -121,23 +117,8 @@
         del nbestlist
 
     with open(args.output_prefix, 'w') as fo:
-<<<<<<< HEAD
-        while True:
-            # type: Tuple[str, Dict[int, Tuple[float, str]]]
-            nbestlist = q.get(block=True)
-            if nbestlist is None:
-                cnt_done += 1
-                if cnt_done == args.world_size:
-                    break
-                continue
-            key, content = nbestlist
-            nbest[key] = content
-            fo.write(f"{key}\t{content[0][1]}\n")
-            del nbestlist
-=======
         for l in transcript:
             fo.write(l)
->>>>>>> 6cbd7ef2
 
     with open(args.output_prefix+'.nbest', 'wb') as fo:
         pickle.dump(nbest, fo)
@@ -179,14 +160,6 @@
             if batch is None:
                 break
             key, x, x_len = batch
-<<<<<<< HEAD
-            key = key[0]
-            # beam decoder conducts the softmax internally
-            # probs = torch.softmax(logits, dim=-1)
-            beam_results, beam_scores, _, out_lens = searcher.decode(
-                *model(x, x_len))
-            # make it in decending order
-=======
             x = x.to(device)
             key = key[0]
             if args.streaming:
@@ -203,7 +176,6 @@
             beam_results, beam_scores, _, out_lens = searcher.decode(
                 logits.cpu(), olens)
             # make it in descending order
->>>>>>> 6cbd7ef2
             # -log(p) -> log(p)
             beam_scores = -beam_scores
 
@@ -249,11 +221,8 @@
                         default=False, help="Do the log-softmax normalization before beam search.")
     parser.add_argument("--tokenizer", type=str,
                         help="Tokenizer model file. See cat/shared/tokenizer.py for details.")
-<<<<<<< HEAD
-=======
     parser.add_argument("--gpu", action="store_true", default=False,
                         help="Use GPU to do inference. Default: False.")
->>>>>>> 6cbd7ef2
     parser.add_argument("--nj", type=int, default=-1)
     parser.add_argument("--thread-per-woker", type=int, default=1)
     parser.add_argument("--built-model-by", type=str, default="cat.ctc.train",
